--- conflicted
+++ resolved
@@ -60,14 +60,9 @@
         right_bins = [-bin_val for bin_val in left_bins[:-1]]
         right_bins.reverse()
         bins = left_bins + right_bins
-<<<<<<< HEAD
         '''
         bin_sizes = [bins[i+1] - bins[i] for i in range(len(bins) - 1)]
         bins = bins[1:] # here we need to throw away one on the right
-=======
-        bin_sizes = [bins[i + 1] - bins[i] for i in range(len(bins) - 1)]
-        bins = bins[:-1]  # here we need to throw away one on the right
->>>>>>> 46a4a48a
         return bins, bin_sizes
 
     def _make_scaled_identity(self):
