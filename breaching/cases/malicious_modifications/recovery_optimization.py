"""Algorithms to optimize model parameters for easier recovery."""

import torch
import time


from ...common import optimizer_lookup

from .objectives import DeepLayerRatioMatching
from ...analysis.metrics import psnr_compute

class RecoveryOptimizer():
    """Implemented Objectives:
        *  deep-layer-ratio-matching

        Todo:
        * Pixelwise-grad Recovery
        * Pixelwise sub-bit recovery [Recover image pixel bit if grad_value somewhere > 0]
        * Meta-learning solution
        * A learned encoder-decoder
        * Gradient-Matching (like in WB) solution

    Also todo:
        * filter-based recovery addon [recovery from dct coefficients?]
        * Fake synthetic data
    """
    def __init__(self, model, loss, cfg_data, cfg_impl, cfg_optim,
                 setup=dict(dtype=torch.float, device=torch.device('cpu')), external_data=None):
        """Initialize with info from the server. Data could be optional in the future."""
        self.model = model.to(**setup)

        # self.model.train()
        self.loss = loss
        self.setup = setup

        self.cfg_data = cfg_data
        self.cfg_optim = cfg_optim
        self.cfg_impl = cfg_impl

        self.dm = torch.as_tensor(cfg_data.mean, **setup)[None, :, None, None]
        self.ds = torch.as_tensor(cfg_data.std, **setup)[None, :, None, None]

        self.dataloader = external_data
        self.feature_shapes = self._introspect_model()

        if self.cfg_optim.objective == 'deep-layer-ratio-matching':
<<<<<<< HEAD
            self.objective = DeepLayerRatioMatching(model, loss, cfg_optim.target_shape, cfg_optim.layers).to(**setup)
=======
            self.objective = DeepLayerRatioMatching(model, loss, cfg_optim.target_shape, cfg_optim.layers)
        elif self.cfg_optim.objective == 'pixel-matching':
            self.objective = PixelMatching(model, loss, cfg_optim.target_shape)
>>>>>>> f462b894
        else:
            raise ValueError(f'Invalid objective {self.cfg_optim.objective} given.')
        self.effective_batch_size = self.objective.target_shape[0]

    def _introspect_model(self):
        """Compute model feature shapes."""
        feature_shapes = dict()

        def named_hook(name):
            def hook_fn(module, input, output):
                feature_shapes[name] = dict(shape=input[0].shape, info=str(module))
            return hook_fn

        hooks_list = []
        for name, module in self.model.named_modules():
            if isinstance(module, (torch.nn.Conv2d, torch.nn.Linear)):
                hooks_list.append(module.register_forward_hook(named_hook(name)))

        throughput = torch.zeros([1, *self.cfg_data.shape], **self.setup)
        self.model(throughput)
        # True user data is returned only for analysis
        [h.remove() for h in hooks_list]
        return feature_shapes



    def optimize_recovery(self):
        """Run an optimization-based algorithm to minimize the target objective over the given real or synth. data."""

        optimizer, scheduler = optimizer_lookup([*self.model.parameters(), *self.objective.parameters()], **self.cfg_optim.optim)
        num_blocks = len(self.dataloader)
        for iteration in range(self.cfg_optim.optim.max_iterations):
            step_final_loss, step_default_loss, step_psnr = 0, 0, 0
            time_stamp = time.time()
            for block, (inputs, labels) in enumerate(self.dataloader):
                optimizer.zero_grad()
                chunks_in_block = max(labels.shape[0] // self.effective_batch_size, 1)

                inputs = inputs.to(**self.setup, non_blocking=self.cfg_impl.non_blocking)
                labels = labels.to(dtype=torch.long, device=self.setup['device'], non_blocking=self.cfg_impl.non_blocking)

                input_chunks = torch.split(inputs, self.effective_batch_size, dim=0)[:chunks_in_block]
                label_chunks = torch.split(labels, self.effective_batch_size, dim=0)[:chunks_in_block]

                for sub_idx, (input_chunk, label_chunk) in enumerate(zip(input_chunks, label_chunks)):

                    outputs, final_loss, default_loss = self.objective(input_chunk, label_chunk)
                    final_loss.backward()
                    # [p.grad.sign() for p in self.model.parameters()]
                    optimizer.step()
                    with torch.no_grad():
                        inputs_candidate = outputs.detach().mul(self.ds).add(self.dm).clamp_(0, 1)
                        reference_candidate = input_chunk.detach().mul(self.ds).add(self.dm).clamp_(0, 1)
                        psnr = psnr_compute(inputs_candidate, reference_candidate, batched=False, factor=1.0)
                        step_psnr += psnr
                        step_final_loss += final_loss.detach()
                        step_default_loss += default_loss.detach()

                        if not final_loss.isfinite():
                            raise ValueError('Nonfinite values introduced in param optimization!')
                print(f'Block: {block} | Time: {time.time() - time_stamp:4.2f}|Obj:{final_loss.item():7.4f}|PSNR:{psnr:4.2f}')
            print(f'|Iteration {iteration:<4} | Time: {time.time() - time_stamp:4.2f}s | '
                  f'Objective: {step_final_loss / num_blocks / chunks_in_block:7.4f} | '
                  f'Data Loss: {step_default_loss / num_blocks / chunks_in_block:7.4f} | '
                  f'PSNR: {step_psnr / num_blocks / chunks_in_block:4.2f} |')
            scheduler.step()<|MERGE_RESOLUTION|>--- conflicted
+++ resolved
@@ -44,15 +44,12 @@
         self.feature_shapes = self._introspect_model()
 
         if self.cfg_optim.objective == 'deep-layer-ratio-matching':
-<<<<<<< HEAD
-            self.objective = DeepLayerRatioMatching(model, loss, cfg_optim.target_shape, cfg_optim.layers).to(**setup)
-=======
             self.objective = DeepLayerRatioMatching(model, loss, cfg_optim.target_shape, cfg_optim.layers)
         elif self.cfg_optim.objective == 'pixel-matching':
             self.objective = PixelMatching(model, loss, cfg_optim.target_shape)
->>>>>>> f462b894
         else:
             raise ValueError(f'Invalid objective {self.cfg_optim.objective} given.')
+        self.objective.to(**setup)
         self.effective_batch_size = self.objective.target_shape[0]
 
     def _introspect_model(self):
@@ -97,7 +94,7 @@
 
                 for sub_idx, (input_chunk, label_chunk) in enumerate(zip(input_chunks, label_chunks)):
 
-                    outputs, final_loss, default_loss = self.objective(input_chunk, label_chunk)
+                    outputs, final_loss, default_loss = self.objective(model, input_chunk, label_chunk)
                     final_loss.backward()
                     # [p.grad.sign() for p in self.model.parameters()]
                     optimizer.step()
