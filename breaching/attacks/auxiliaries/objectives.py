"""Various utility functions that can be re-used for multiple attacks."""

import torch
from typing import List

from .make_functional import make_functional_with_buffers


class GradientLoss(torch.nn.Module):
    """Super-class to simplify gradient-based objectives."""

    def __init__(self):
        super().__init__()
        self.task_regularization = 0

    def initialize(self, loss_fn, cfg_impl, local_hyperparams=None):
        self.loss_fn = loss_fn
        self.local_hyperparams = local_hyperparams
        if self.local_hyperparams is None:
            self._grad_fn = self._grad_fn_single_step
        else:
            self._grad_fn = self._grad_fn_multi_step

        self.cfg_impl = cfg_impl

    def forward(self, model, gradient_data, candidate, labels):
        gradient, task_loss = self._grad_fn(model, candidate, labels)
        with torch.autocast(candidate.device.type, enabled=self.cfg_impl.mixed_precision):
            objective = self.gradient_based_loss(gradient, gradient_data)
        if self.task_regularization != 0:
            objective += self.task_regularization * task_loss
        return objective, task_loss.detach()

    def gradient_based_loss(self, gradient_rec, gradient_data):
        raise NotImplementedError()

    def __repr__(self):
        raise NotImplementedError()

    def _grad_fn_single_step(self, model, candidate, labels):
        """Compute a single gradient."""
        model.zero_grad()
        with torch.autocast(candidate.device.type, enabled=self.cfg_impl.mixed_precision):
            task_loss = self.loss_fn(model(candidate), labels)
        gradient = torch.autograd.grad(task_loss, model.parameters(), create_graph=True)
        return gradient, task_loss

    def _grad_fn_multi_step(self, model, candidate, labels):
        """Compute the full graph for multiple local update steps."""
        model.zero_grad()
        func_model, params, buffers = make_functional_with_buffers(model)
        initial_params = [p.clone() for p in params]

        seen_data_idx = 0
        for i in range(self.local_hyperparams["steps"]):
            data = candidate[seen_data_idx : seen_data_idx + self.local_hyperparams["data_per_step"]]
            seen_data_idx += self.local_hyperparams["data_per_step"]
            seen_data_idx = seen_data_idx % candidate.shape[0]
            labels = self.local_hyperparams["labels"][i]
            with torch.autocast(candidate.device.type, enabled=self.cfg_impl.mixed_precision):
                task_loss = self.loss_fn(func_model(params, buffers, data), labels)

            step_gradient = torch.autograd.grad(task_loss, params, create_graph=True)

            # Update parameters in graph:
            params = [param - self.local_hyperparams["lr"] * grad for param, grad in zip(params, step_gradient)]

        # Finally return differentiable difference in state:
        gradient = [p_local - p_server for p_local, p_server in zip(params, initial_params)]

        # Return last loss as the "best" task loss
        return gradient, task_loss


class Euclidean(GradientLoss):
    """Gradient matching based on the euclidean distance of two gradient vectors."""

    def __init__(self, scale=1.0, task_regularization=0.0, **kwargs):
        super().__init__()
        self.scale = scale
        self.task_regularization = task_regularization

    def gradient_based_loss(self, gradient_rec, gradient_data):
        return self._euclidean(gradient_rec, gradient_data) * self.scale

    def __repr__(self):
        return f"Euclidean loss with scale={self.scale} and task reg={self.task_regularization}"

    @staticmethod
    @torch.jit.script
    def _euclidean(gradient_rec: List[torch.Tensor], gradient_data: List[torch.Tensor]):
        objective = gradient_rec[0].new_zeros(
            1,
        )
        for rec, data in zip(gradient_rec, gradient_data):
            objective += (rec - data).pow(2).sum()
        return 0.5 * objective

        return objective


class L1Loss(GradientLoss):
    """Gradient matching based on the L1 distance of two gradient vectors."""

    def __init__(self, scale=1.0, task_regularization=0.0, **kwargs):
        super().__init__()
        self.scale = scale
        self.task_regularization = task_regularization

    def gradient_based_loss(self, gradient_rec, gradient_data):
        return self._l1loss(gradient_rec, gradient_data) * self.scale

    def __repr__(self):
        return f"L1 loss with scale={self.scale} and task reg={self.task_regularization}"

    @staticmethod
    @torch.jit.script
    def _l1loss(gradient_rec: List[torch.Tensor], gradient_data: List[torch.Tensor]):
        objective = gradient_rec[0].new_zeros(
            1,
        )
        for rec, data in zip(gradient_rec, gradient_data):
            objective += (rec - data).abs().sum()
        return 0.5 * objective

        return objective


class CosineSimilarity(GradientLoss):
    """Gradient matching based on cosine similarity of two gradient vectors."""

    def __init__(self, scale=1.0, task_regularization=0.0, **kwargs):
        super().__init__()
        self.scale = scale
        self.task_regularization = task_regularization

    def gradient_based_loss(self, gradient_rec, gradient_data):
        return self._cosine_sim(gradient_rec, gradient_data) * self.scale

    def __repr__(self):
        return f"Cosine Similarity with scale={self.scale} and task reg={self.task_regularization}"

    @staticmethod
    @torch.jit.script
    def _cosine_sim(gradient_rec: List[torch.Tensor], gradient_data: List[torch.Tensor]):
        scalar_product = gradient_rec[0].new_zeros(
            1,
        )
        rec_norm = gradient_rec[0].new_zeros(
            1,
        )
        data_norm = gradient_rec[0].new_zeros(
            1,
        )

        for rec, data in zip(gradient_rec, gradient_data):
            scalar_product += (rec * data).sum()
            rec_norm += rec.pow(2).sum()
            data_norm += data.pow(2).sum()

        objective = 1 - scalar_product / (rec_norm.sqrt() * data_norm.sqrt())
        return objective


class AngularSimilarity(CosineSimilarity):
    """Gradient matching based on angular similarity of two gradient vectors.

    This is basically a more linear cosine similarity."""

    def __init__(self, scale=1.0, task_regularization=0.0, fudge_factor=1e-7, **kwargs):
        super().__init__()
        self.scale = scale
        self.task_regularization = task_regularization
        self.fudge_factor = 1e-7

    def gradient_based_loss(self, gradient_rec, gradient_data):
        cosine = 1 - self._cosine_sim(gradient_rec, gradient_data)
        angle = torch.acos(cosine.clamp(min=-1 + self.fudge_factor, max=1 - self.fudge_factor))

        return angle / torch.pi * self.scale

    def __repr__(self):
        return f"Angular Similarity with scale={self.scale} and task reg={self.task_regularization}"


class MaskedCosineSimilarity(GradientLoss):
    """Gradient matching based on cosine similarity of two gradient vectors.
    All positions that are zero in the data gradient are masked.
    """

    def __init__(self, scale=1.0, mask_value=1e-6, task_regularization=0.0, **kwargs):
        super().__init__()
        self.scale = scale
        self.mask_value = 1e-6
        self.task_regularization = task_regularization

    def __repr__(self):
        return f"Masked Cosine Similarity with scale={self.scale} and task reg={self.task_regularization}. Mask val={self.mask_value}"

    def gradient_based_loss(self, gradient_rec, gradient_data):
        scalar_product, rec_norm, data_norm = 0.0, 0.0, 0.0
        for rec, data in zip(gradient_rec, gradient_data):
            mask = data.abs() > self.mask_value
            scalar_product += (rec * data * mask).sum()
            rec_norm += (rec * mask).pow(2).sum()
            data_norm += (data * mask).pow(2).sum()

        objective = 1 - scalar_product / rec_norm.sqrt() / data_norm.sqrt()

        return objective * self.scale


class FastCosineSimilarity(GradientLoss):
    """Gradient matching based on cosine similarity of two gradient vectors.
    No gradient flows through the normalization."""

    def __init__(self, scale=1.0, task_regularization=0.0, **kwargs):
        super().__init__()
        self.scale = scale
        self.task_regularization = task_regularization

    def gradient_based_loss(self, gradient_rec, gradient_data):
        return self._cosine_sim(gradient_rec, gradient_data) * self.scale

    @staticmethod
    @torch.jit.script
    def _cosine_sim(gradient_rec: List[torch.Tensor], gradient_data: List[torch.Tensor]):
        scalar_product = gradient_rec[0].new_zeros(
            1,
        )
        rec_norm = gradient_rec[0].new_zeros(
            1,
        )
        data_norm = gradient_rec[0].new_zeros(
            1,
        )

        for rec, data in zip(gradient_rec, gradient_data):
            scalar_product += (rec * data).sum()
            rec_norm += rec.detach().pow(2).sum()
            data_norm += data.detach().pow(2).sum()

        objective = 1 - scalar_product / rec_norm.sqrt() / data_norm.sqrt()

        return objective

    def __repr__(self):
        return f"Fast Cosine Similarity with scale={self.scale} and task reg={self.task_regularization}"


class PearlmutterEuclidean(torch.nn.Module):
    """Use a first-order approximation of \nabla_x \nabla_g instead of the correct autograd value."""

    def __init__(
        self,
        scale=1.0,
        eps=1e-3,
        level_gradients=False,
        fudge_factor=1e-6,
        task_regularization=0.0,
        implementation="forward",
        **kwargs,
    ):
        super().__init__()
        self.scale = scale
        self.task_regularization = task_regularization

        self.eps = eps
        self.level_gradients = level_gradients
        self.fudge_factor = fudge_factor
        self.implementation = implementation

    def initialize(self, loss_fn, cfg_impl, local_hyperparams=None):
        self.loss_fn = loss_fn
        self.local_hyperparams = local_hyperparams
        if self.local_hyperparams is not None:
            raise ValueError("This loss is only implemented for local gradients so far.")

        self.cfg_impl = cfg_impl
        if self.implementation == "forward":
            self._forward_impl = self._forward_differences
        elif self.implementation == "backward":
            self._forward_impl = self._backward_differences
        elif self.implementation == "central":
            self._forward_impl = self._central_differences
        elif self.implementation == "upwind":
            self._forward_impl = self._upwind_differences
        else:
            raise ValueError(f"Invalid finite difference implementation {self.implementation} given.")

    def __repr__(self):
        return (
            f"Pearlmutter-type Finite Differences Loss with scale={self.scale} and task reg={self.task_regularization}."
            f"Finite Difference Eps: {self.eps}. Level gradients: {self.level_gradients}. "
            f"{f'Fudge-factor: {self.fudge_factor}' if self.level_gradients else ''}"
        )

    def forward(self, model, gradient_data, candidate, labels):
        """Run through model twice to approximate 2nd-order derivative on residual."""
        model.zero_grad()
        # Keep original parameters
        original_parameters = [p.detach().clone() for p in model.parameters()]
        # Compute derivative and accumulate into candidate.grad
        objective_value, task_loss = self._forward_impl(model, gradient_data, candidate, labels)

        # Unpatch model:# Want to do this faster, somehow
        for param, original_param in zip(model.parameters(), original_parameters):
            param.data.copy_(original_param)
        return objective_value, task_loss

    def _forward_differences(self, model, gradient_data, candidate, labels):
        """Run through model twice to approximate 2nd-order derivative on residual."""
        with torch.autocast(candidate.device.type, enabled=self.cfg_impl.mixed_precision):
            task_loss = self.loss_fn(model(candidate), labels)
        # Compute both model gradients and candidate gradients
        *gradients, dLdx = torch.autograd.grad(task_loss, (*model.parameters(), candidate), create_graph=False)
        if self.level_gradients:
            # Only a good idea if normalize_gradients=True
            grad_norm = torch.stack([g.pow(2).sum() for g in gradients]).sum().sqrt()
            torch._foreach_div_(gradients, max(grad_norm, self.fudge_factor))

        # Compute first-order gradients of objective
        objective_value, first_order_grad = self._compute_objective_and_first_order(candidate, gradients, gradient_data)
        # Adapts eps to different block strengths
        eps_n = self.eps / torch.stack([g.pow(2).sum() for g in gradients]).sum().sqrt()
        # Patch model and compute loss at offset vector:
        torch._foreach_add_(list(model.parameters()), first_order_grad, alpha=eps_n)
        with torch.autocast(candidate.device.type, enabled=self.cfg_impl.mixed_precision):
            offset_task_loss = self.loss_fn(model(candidate), labels)
<<<<<<< HEAD
        dLv_dx, = torch.autograd.grad(offset_task_loss, (candidate,), create_graph=False)
=======
        (dLv_dx,) = torch.autograd.grad(offset_task_loss, (candidate,), create_graph=False)

>>>>>>> d9a04472
        # Compute finite difference approximation
        candidate.grad += (dLv_dx - dLdx) / eps_n * self.scale
        # Add task loss
        candidate.grad += self.task_regularization * dLdx

        return objective_value, task_loss

    def _backward_differences(self, model, gradient_data, candidate, labels):
        """Run through model twice to approximate 2nd-order derivative on residual."""
        with torch.autocast(candidate.device.type, enabled=self.cfg_impl.mixed_precision):
            task_loss = self.loss_fn(model(candidate), labels)
        # Compute both model gradients and candidate gradients
        *gradients, dLdx = torch.autograd.grad(task_loss, (*model.parameters(), candidate), create_graph=False)
        if self.level_gradients:
            # Only a good idea if normalize_gradients=True
            grad_norm = torch.stack([g.pow(2).sum() for g in gradients]).sum().sqrt()
            torch._foreach_div_(gradients, max(grad_norm, self.fudge_factor))

        # Compute first-order gradients of objective
        objective_value, first_order_grad = self._compute_objective_and_first_order(candidate, gradients, gradient_data)
        # Adapts eps to different block strengths
        eps_n = self.eps / torch.stack([g.pow(2).sum() for g in gradients]).sum().sqrt()
        # Patch model and compute loss at offset vector:
        torch._foreach_sub_(list(model.parameters()), first_order_grad, alpha=eps_n)
        with torch.autocast(candidate.device.type, enabled=self.cfg_impl.mixed_precision):
            offset_task_loss = self.loss_fn(model(candidate), labels)
        (dLv_dx,) = torch.autograd.grad(offset_task_loss, (candidate,), create_graph=False)

        # Compute finite difference approximation
        candidate.grad += (dLdx - dLv_dx) / eps_n * self.scale
        # Add task loss
        candidate.grad += self.task_regularization * dLdx

        return objective_value, task_loss

    def _central_differences(self, model, gradient_data, candidate, labels):
        """Run through model twice to approximate 2nd-order derivative on residual."""
        with torch.autocast(candidate.device.type, enabled=self.cfg_impl.mixed_precision):
            task_loss = self.loss_fn(model(candidate), labels)
        # Compute both model gradients and candidate gradients
        *gradients, dLdx = torch.autograd.grad(task_loss, (*model.parameters(), candidate), create_graph=False)

        # Compute first-order gradients of objective
        objective_value, first_order_grad = self._compute_objective_and_first_order(candidate, gradients, gradient_data)
        # Adapts eps to different block strengths
        eps_n = self.eps / torch.stack([g.pow(2).sum() for g in gradients]).sum().sqrt()

        # Patch model and compute loss at offset vectors:
        torch._foreach_add_(list(model.parameters()), first_order_grad, alpha=0.5 * eps_n)
        with torch.autocast(candidate.device.type, enabled=self.cfg_impl.mixed_precision):
            offset_plus = self.loss_fn(model(candidate), labels)
        (dLvp_dx,) = torch.autograd.grad(offset_plus, (candidate,), create_graph=False)

        torch._foreach_sub_(list(model.parameters()), first_order_grad, alpha=eps_n)
        with torch.autocast(candidate.device.type, enabled=self.cfg_impl.mixed_precision):
            offset_minus = self.loss_fn(model(candidate), labels)
        (dLvm_dx,) = torch.autograd.grad(offset_minus, (candidate,), create_graph=False)

        # Compute finite difference approximation
        candidate.grad += (dLvp_dx - dLvm_dx) / eps_n * self.scale
        # Add task loss
        candidate.grad += self.task_regularization * dLdx

        return objective_value, task_loss

    def _upwind_differences(self, model, gradient_data, candidate, labels):
        """Run through model twice to approximate 2nd-order derivative on residual."""
        with torch.autocast(candidate.device.type, enabled=self.cfg_impl.mixed_precision):
            task_loss = self.loss_fn(model(candidate), labels)
        # Compute both model gradients and candidate gradients
        *gradients, dLdx = torch.autograd.grad(task_loss, (*model.parameters(), candidate), create_graph=False)

        # Compute first-order gradients of objective
        objective_value, first_order_grad = self._compute_objective_and_first_order(candidate, gradients, gradient_data)
        # Adapts eps to different block strengths
        eps_n = self.eps / torch.stack([g.pow(2).sum() for g in gradients]).sum().sqrt()

        # Patch model and compute loss at offset vectors:
        torch._foreach_add_(list(model.parameters()), first_order_grad, alpha=0.5 * eps_n)
        with torch.autocast(candidate.device.type, enabled=self.cfg_impl.mixed_precision):
            offset_plus = self.loss_fn(model(candidate), labels)
        (dLvp_dx,) = torch.autograd.grad(offset_plus, (candidate,), create_graph=False)

        torch._foreach_sub_(list(model.parameters()), first_order_grad, alpha=eps_n)
        with torch.autocast(candidate.device.type, enabled=self.cfg_impl.mixed_precision):
            offset_minus = self.loss_fn(model(candidate), labels)
        (dLvm_dx,) = torch.autograd.grad(offset_minus, (candidate,), create_graph=False)

        # Compute both finite differences
        Dp = (dLvp_dx - dLdx) / eps_n
        Dm = (dLdx - dLvm_dx) / eps_n
        # Upwind based on dLdx
        # Compute finite difference approximation
        candidate.grad += (torch.max(dLdx, 0)[0] * Dm + torch.min(dLdx, 0)[0] * Dp) * self.scale
        # Add task loss
        candidate.grad += self.task_regularization * dLdx

        return objective_value, task_loss

    def _compute_objective_and_first_order(self, candidate, gradients, gradient_data):
        residuals = torch._foreach_sub(gradients, gradient_data)  # Save one copy of the gradient list here ?
        # Gradients have already been populated. Make sure not to kill them later on.
        with torch.no_grad():
            with torch.autocast(candidate.device.type, enabled=self.cfg_impl.mixed_precision):
                objective_value = 0.5 * self.scale * torch.stack([r.detach().pow(2).sum() for r in residuals]).sum()
        return objective_value, residuals


class PearlmutterCosine(PearlmutterEuclidean):
    """Use a first-order approximation of \nabla_x \nabla_g instead of the correct autograd value."""

    def _compute_objective_and_first_order(self, candidate, gradients, gradient_data):
        with torch.no_grad():
            scalar_product, grad_norm, data_norm = self._cosine_sim_components(gradients, gradient_data)

        first_order_cosine = torch._foreach_div(gradient_data, -grad_norm * data_norm)
        torch._foreach_sub_(first_order_cosine, gradients, alpha=-scalar_product / (grad_norm.pow(3) * data_norm))

        objective_value = self.scale * (1 - scalar_product / (grad_norm * data_norm))
        return objective_value, first_order_cosine

    @staticmethod
    @torch.jit.script
    def _cosine_sim_components(gradient_rec: List[torch.Tensor], gradient_data: List[torch.Tensor]):
        scalar_product = torch.tensor(0, device=gradient_rec[0].device, dtype=gradient_rec[0].dtype)
        rec_norm = torch.tensor(0, device=gradient_rec[0].device, dtype=gradient_rec[0].dtype)
        data_norm = torch.tensor(0, device=gradient_rec[0].device, dtype=gradient_rec[0].dtype)

        for rec, data in zip(gradient_rec, gradient_data):
            scalar_product += (rec * data).sum()
            rec_norm += rec.detach().pow(2).sum()
            data_norm += data.detach().pow(2).sum()

        return scalar_product, rec_norm.sqrt(), data_norm.sqrt()


objective_lookup = {
    "euclidean": Euclidean,
    "cosine-similarity": CosineSimilarity,
    "masked-cosine-similarity": MaskedCosineSimilarity,
    "fast-cosine-similarity": FastCosineSimilarity,
    "angular": AngularSimilarity,
    "l1": L1Loss,
    "pearlmutter-loss": PearlmutterEuclidean,
    "pearlmutter-cosine": PearlmutterCosine,
}<|MERGE_RESOLUTION|>--- conflicted
+++ resolved
@@ -327,12 +327,8 @@
         torch._foreach_add_(list(model.parameters()), first_order_grad, alpha=eps_n)
         with torch.autocast(candidate.device.type, enabled=self.cfg_impl.mixed_precision):
             offset_task_loss = self.loss_fn(model(candidate), labels)
-<<<<<<< HEAD
-        dLv_dx, = torch.autograd.grad(offset_task_loss, (candidate,), create_graph=False)
-=======
         (dLv_dx,) = torch.autograd.grad(offset_task_loss, (candidate,), create_graph=False)
 
->>>>>>> d9a04472
         # Compute finite difference approximation
         candidate.grad += (dLv_dx - dLdx) / eps_n * self.scale
         # Add task loss
