{
 "cells": [
  {
   "cell_type": "markdown",
   "id": "1b546f8c",
   "metadata": {},
   "source": [
    "# Parameter attacks on Transformers? "
   ]
  },
  {
   "cell_type": "markdown",
   "id": "99327874",
   "metadata": {},
   "source": [
    "Following the tutorial at https://pytorch.org/tutorials/beginner/transformer_tutorial.html"
   ]
  },
  {
   "cell_type": "code",
<<<<<<< HEAD
   "execution_count": 9,
=======
   "execution_count": 1,
>>>>>>> e206bce5
   "id": "35a7090a",
   "metadata": {},
   "outputs": [
    {
     "name": "stdout",
     "output_type": "stream",
     "text": [
      "The autoreload extension is already loaded. To reload it, use:\n",
      "  %reload_ext autoreload\n"
     ]
    }
   ],
   "source": [
    "import math\n",
    "from typing import Tuple\n",
    "\n",
    "import torch\n",
    "from torch import nn, Tensor\n",
    "import torch.nn.functional as F\n",
    "from torch.nn import TransformerEncoder, TransformerEncoderLayer\n",
    "from torch.utils.data import dataset\n",
    "\n",
    "%load_ext autoreload\n",
    "%autoreload 2"
   ]
  },
  {
   "cell_type": "code",
<<<<<<< HEAD
   "execution_count": 10,
=======
   "execution_count": 2,
>>>>>>> e206bce5
   "id": "b93ccabe",
   "metadata": {},
   "outputs": [],
   "source": [
    "device = torch.device('cuda' if torch.cuda.is_available() else 'cpu')\n",
    "dtype = torch.float"
   ]
  },
  {
   "cell_type": "markdown",
   "id": "2083de34",
   "metadata": {},
   "source": [
    "## Model definition"
   ]
  },
  {
   "cell_type": "code",
<<<<<<< HEAD
   "execution_count": 11,
=======
   "execution_count": 3,
>>>>>>> e206bce5
   "id": "33a768ed",
   "metadata": {},
   "outputs": [],
   "source": [
    "class TransformerModel(nn.Module):\n",
    "\n",
    "    def __init__(self, ntoken: int, d_model: int, nhead: int, d_hid: int,\n",
    "                 nlayers: int, dropout: float = 0.5):\n",
    "        super().__init__()\n",
    "        self.model_type = 'Transformer'\n",
    "        self.pos_encoder = PositionalEncoding(d_model, dropout)\n",
    "        encoder_layers = TransformerEncoderLayer(d_model, nhead, d_hid, dropout)\n",
    "        self.transformer_encoder = TransformerEncoder(encoder_layers, nlayers)\n",
    "        self.encoder = nn.Embedding(ntoken, d_model)\n",
    "        self.d_model = d_model\n",
    "        self.decoder = nn.Linear(d_model, ntoken)\n",
    "\n",
    "        self.init_weights()\n",
    "\n",
    "    def init_weights(self) -> None:\n",
    "        initrange = 0.1\n",
    "        self.encoder.weight.data.uniform_(-initrange, initrange)\n",
    "        self.decoder.bias.data.zero_()\n",
    "        self.decoder.weight.data.uniform_(-initrange, initrange)\n",
    "\n",
    "    def forward(self, src: Tensor, src_mask: Tensor) -> Tensor:\n",
    "        \"\"\"\n",
    "        Args:\n",
    "            src: Tensor, shape [seq_len, batch_size]\n",
    "            src_mask: Tensor, shape [seq_len, seq_len]\n",
    "\n",
    "        Returns:\n",
    "            output Tensor of shape [seq_len, batch_size, ntoken]\n",
    "        \"\"\"\n",
    "        src = self.encoder(src) * math.sqrt(self.d_model)\n",
    "        src = self.pos_encoder(src)\n",
    "        output = self.transformer_encoder(src, src_mask)\n",
    "        output = self.decoder(output)\n",
    "        return output\n",
    "\n",
    "\n",
    "def generate_square_subsequent_mask(sz: int) -> Tensor:\n",
    "    \"\"\"Generates an upper-triangular matrix of -inf, with zeros on diag.\"\"\"\n",
    "    return torch.triu(torch.ones(sz, sz) * float('-inf'), diagonal=1)"
   ]
  },
  {
   "cell_type": "markdown",
   "id": "a28f4fef",
   "metadata": {},
   "source": [
    "### Positional Embedding"
   ]
  },
  {
   "cell_type": "code",
<<<<<<< HEAD
   "execution_count": 12,
=======
   "execution_count": 4,
>>>>>>> e206bce5
   "id": "9af97df0",
   "metadata": {},
   "outputs": [],
   "source": [
    "class PositionalEncoding(nn.Module):\n",
    "\n",
    "    def __init__(self, d_model: int, dropout: float = 0.0, max_len: int = 5000):\n",
    "        super().__init__()\n",
    "        # self.dropout = nn.Dropout(p=dropout)\n",
    "\n",
    "        position = torch.arange(max_len).unsqueeze(1)\n",
    "        div_term = torch.exp(torch.arange(0, d_model, 2) * (-math.log(10000.0) / d_model))\n",
    "        pe = torch.zeros(max_len, 1, d_model)\n",
    "        pe[:, 0, 0::2] = torch.sin(position * div_term)\n",
    "        pe[:, 0, 1::2] = torch.cos(position * div_term)\n",
    "        self.register_buffer('pe', pe)\n",
    "\n",
    "    def forward(self, x: Tensor) -> Tensor:\n",
    "        \"\"\"\n",
    "        Args:\n",
    "            x: Tensor, shape [seq_len, batch_size, embedding_dim]\n",
    "        \"\"\"\n",
    "        x = x + self.pe[:x.size(0)]\n",
    "        return x # self.dropout(x)"
   ]
  },
  {
   "cell_type": "markdown",
   "id": "f6a979e4",
   "metadata": {},
   "source": [
    "### Data stuff (boring)"
   ]
  },
  {
   "cell_type": "code",
<<<<<<< HEAD
   "execution_count": 13,
=======
   "execution_count": 5,
>>>>>>> e206bce5
   "id": "b6ba4833",
   "metadata": {},
   "outputs": [
    {
     "name": "stderr",
     "output_type": "stream",
     "text": [
      "100%|██████████| 4.48M/4.48M [00:00<00:00, 12.3MB/s]"
     ]
    },
    {
     "name": "stdout",
     "output_type": "stream",
     "text": [
      "File /nfshomes/lfowl/.torchtext/cache/WikiText2/wikitext-2-v1.zip downloaded.\n",
      "Validating hash 542ccefacc6c27f945fb54453812b3cd matches hash of /nfshomes/lfowl/.torchtext/cache/WikiText2/wikitext-2-v1.zip\n",
      "Opening zip file /nfshomes/lfowl/.torchtext/cache/WikiText2/wikitext-2-v1.zip.\n"
     ]
    },
    {
     "name": "stderr",
     "output_type": "stream",
     "text": [
      "\n"
     ]
    },
    {
     "name": "stdout",
     "output_type": "stream",
     "text": [
      "Finished extracting zip file /nfshomes/lfowl/.torchtext/cache/WikiText2/wikitext-2-v1.zip.\n",
      "Creating train data\n",
      "File /nfshomes/lfowl/.torchtext/cache/WikiText2/wikitext-2-v1.zip already exists.\n",
      "Validating hash 542ccefacc6c27f945fb54453812b3cd matches hash of /nfshomes/lfowl/.torchtext/cache/WikiText2/wikitext-2-v1.zip\n",
      "Opening zip file /nfshomes/lfowl/.torchtext/cache/WikiText2/wikitext-2-v1.zip.\n",
      "/nfshomes/lfowl/.torchtext/cache/WikiText2/wikitext-2/ already extracted.\n",
      "/nfshomes/lfowl/.torchtext/cache/WikiText2/wikitext-2/wiki.test.tokens already extracted.\n",
      "/nfshomes/lfowl/.torchtext/cache/WikiText2/wikitext-2/wiki.valid.tokens already extracted.\n",
      "/nfshomes/lfowl/.torchtext/cache/WikiText2/wikitext-2/wiki.train.tokens already extracted.\n",
      "Finished extracting zip file /nfshomes/lfowl/.torchtext/cache/WikiText2/wikitext-2-v1.zip.\n",
      "Creating train data\n",
      "File /nfshomes/lfowl/.torchtext/cache/WikiText2/wikitext-2-v1.zip already exists.\n",
      "Validating hash 542ccefacc6c27f945fb54453812b3cd matches hash of /nfshomes/lfowl/.torchtext/cache/WikiText2/wikitext-2-v1.zip\n",
      "Opening zip file /nfshomes/lfowl/.torchtext/cache/WikiText2/wikitext-2-v1.zip.\n",
      "/nfshomes/lfowl/.torchtext/cache/WikiText2/wikitext-2/ already extracted.\n",
      "/nfshomes/lfowl/.torchtext/cache/WikiText2/wikitext-2/wiki.test.tokens already extracted.\n",
      "/nfshomes/lfowl/.torchtext/cache/WikiText2/wikitext-2/wiki.valid.tokens already extracted.\n",
      "/nfshomes/lfowl/.torchtext/cache/WikiText2/wikitext-2/wiki.train.tokens already extracted.\n",
      "Finished extracting zip file /nfshomes/lfowl/.torchtext/cache/WikiText2/wikitext-2-v1.zip.\n",
      "Creating valid data\n",
      "File /nfshomes/lfowl/.torchtext/cache/WikiText2/wikitext-2-v1.zip already exists.\n",
      "Validating hash 542ccefacc6c27f945fb54453812b3cd matches hash of /nfshomes/lfowl/.torchtext/cache/WikiText2/wikitext-2-v1.zip\n",
      "Opening zip file /nfshomes/lfowl/.torchtext/cache/WikiText2/wikitext-2-v1.zip.\n",
      "/nfshomes/lfowl/.torchtext/cache/WikiText2/wikitext-2/ already extracted.\n",
      "/nfshomes/lfowl/.torchtext/cache/WikiText2/wikitext-2/wiki.test.tokens already extracted.\n",
      "/nfshomes/lfowl/.torchtext/cache/WikiText2/wikitext-2/wiki.valid.tokens already extracted.\n",
      "/nfshomes/lfowl/.torchtext/cache/WikiText2/wikitext-2/wiki.train.tokens already extracted.\n",
      "Finished extracting zip file /nfshomes/lfowl/.torchtext/cache/WikiText2/wikitext-2-v1.zip.\n",
      "Creating test data\n"
     ]
    }
   ],
   "source": [
    "from torchtext.datasets import WikiText2\n",
    "from torchtext.data.utils import get_tokenizer\n",
    "from torchtext.vocab import build_vocab_from_iterator\n",
    "\n",
    "train_iter = WikiText2(split='train')\n",
    "tokenizer = get_tokenizer('basic_english')\n",
    "vocab = build_vocab_from_iterator(map(tokenizer, train_iter), specials=['<unk>'])\n",
    "vocab.set_default_index(vocab['<unk>'])\n",
    "\n",
    "def data_process(raw_text_iter: dataset.IterableDataset) -> Tensor:\n",
    "    \"\"\"Converts raw text into a flat Tensor.\"\"\"\n",
    "    data = [torch.tensor(vocab(tokenizer(item)), dtype=torch.long) for item in raw_text_iter]\n",
    "    return torch.cat(tuple(filter(lambda t: t.numel() > 0, data)))\n",
    "\n",
    "# train_iter was \"consumed\" by the process of building the vocab,\n",
    "# so we have to create it again\n",
    "train_iter, val_iter, test_iter = WikiText2()\n",
    "train_data = data_process(train_iter)\n",
    "val_data = data_process(val_iter)\n",
    "test_data = data_process(test_iter)\n",
    "\n",
    "\n",
    "\n",
    "def batchify(data: Tensor, bsz: int) -> Tensor:\n",
    "    \"\"\"Divides the data into bsz separate sequences, removing extra elements\n",
    "    that wouldn't cleanly fit.\n",
    "\n",
    "    Args:\n",
    "        data: Tensor, shape [N]\n",
    "        bsz: int, batch size\n",
    "\n",
    "    Returns:\n",
    "        Tensor of shape [N // bsz, bsz]\n",
    "    \"\"\"\n",
    "    seq_len = data.size(0) // bsz\n",
    "    data = data[:seq_len * bsz]\n",
    "    data = data.view(bsz, seq_len).t().contiguous()\n",
    "    return data.to(device)\n",
    "\n",
    "batch_size = 2\n",
    "eval_batch_size = 10\n",
    "train_data = batchify(train_data, batch_size)  # shape [seq_len, batch_size]\n",
    "val_data = batchify(val_data, eval_batch_size)\n",
    "test_data = batchify(test_data, eval_batch_size)"
   ]
  },
  {
   "cell_type": "markdown",
   "id": "6d07e93f",
   "metadata": {},
   "source": [
    "### Here define the sequence length we want to consider (don't make too long ;) "
   ]
  },
  {
   "cell_type": "code",
<<<<<<< HEAD
   "execution_count": 14,
=======
   "execution_count": 6,
>>>>>>> e206bce5
   "id": "8460d99b",
   "metadata": {},
   "outputs": [],
   "source": [
    "bptt = 25"
   ]
  },
  {
   "cell_type": "code",
<<<<<<< HEAD
   "execution_count": 15,
=======
   "execution_count": 7,
>>>>>>> e206bce5
   "id": "8b3ac634",
   "metadata": {},
   "outputs": [],
   "source": [
    "def get_batch(source: Tensor, i: int) -> Tuple[Tensor, Tensor]:\n",
    "    \"\"\"\n",
    "    Args:\n",
    "        source: Tensor, shape [full_seq_len, batch_size]\n",
    "        i: int\n",
    "\n",
    "    Returns:\n",
    "        tuple (data, target), where data has shape [seq_len, batch_size] and\n",
    "        target has shape [seq_len * batch_size]\n",
    "    \"\"\"\n",
    "    seq_len = min(bptt, len(source) - 1 - i)\n",
    "    data = source[i:i+seq_len]\n",
    "    target = source[i+1:i+1+seq_len].reshape(-1)\n",
    "    return data, target\n",
    "\n",
    "src_mask = generate_square_subsequent_mask(bptt).to(device)"
   ]
  },
  {
   "cell_type": "markdown",
   "id": "52c70d0b",
   "metadata": {},
   "source": [
    "### Instantiate transformer"
   ]
  },
  {
   "cell_type": "code",
<<<<<<< HEAD
   "execution_count": 16,
=======
   "execution_count": 8,
>>>>>>> e206bce5
   "id": "33996ec4",
   "metadata": {},
   "outputs": [],
   "source": [
    "ntokens = len(vocab)  # size of vocabulary\n",
    "emsize = 512  # embedding dimension\n",
    "d_hid = 512  # dimension of the feedforward network model in nn.TransformerEncoder\n",
    "nlayers = 1  # number of nn.TransformerEncoderLayer in nn.TransformerEncoder\n",
    "nhead = 1  # number of heads in nn.MultiheadAttention\n",
    "dropout = 0.0 # Kinda need this to be zero :/\n",
    "model = TransformerModel(ntokens, emsize, nhead, d_hid, nlayers, dropout).to(device)"
   ]
  },
  {
   "cell_type": "code",
<<<<<<< HEAD
   "execution_count": 17,
=======
   "execution_count": 9,
>>>>>>> e206bce5
   "id": "67de5c52",
   "metadata": {},
   "outputs": [
    {
     "name": "stdout",
     "output_type": "stream",
     "text": [
      "[('transformer_encoder.layers.0.self_attn.in_proj_weight', torch.Size([1536, 512])), ('transformer_encoder.layers.0.self_attn.in_proj_bias', torch.Size([1536])), ('transformer_encoder.layers.0.self_attn.out_proj.weight', torch.Size([512, 512])), ('transformer_encoder.layers.0.self_attn.out_proj.bias', torch.Size([512])), ('transformer_encoder.layers.0.linear1.weight', torch.Size([512, 512])), ('transformer_encoder.layers.0.linear1.bias', torch.Size([512])), ('transformer_encoder.layers.0.linear2.weight', torch.Size([512, 512])), ('transformer_encoder.layers.0.linear2.bias', torch.Size([512])), ('transformer_encoder.layers.0.norm1.weight', torch.Size([512])), ('transformer_encoder.layers.0.norm1.bias', torch.Size([512])), ('transformer_encoder.layers.0.norm2.weight', torch.Size([512])), ('transformer_encoder.layers.0.norm2.bias', torch.Size([512])), ('encoder.weight', torch.Size([28782, 512])), ('decoder.weight', torch.Size([28782, 512])), ('decoder.bias', torch.Size([28782]))]\n"
     ]
    }
   ],
   "source": [
    "print([(k, v.shape) for k,v in model.named_parameters()])"
   ]
  },
  {
   "cell_type": "markdown",
   "id": "957ce27b",
   "metadata": {},
   "source": [
    "### Get some sample sentence just to see what we're dealing with"
   ]
  },
  {
   "cell_type": "code",
<<<<<<< HEAD
   "execution_count": 18,
=======
   "execution_count": 10,
>>>>>>> e206bce5
   "id": "f05d8ccf",
   "metadata": {},
   "outputs": [
    {
     "name": "stdout",
     "output_type": "stream",
     "text": [
<<<<<<< HEAD
      "penal military unit serving the nation of gallia during the second europan war who perform secret black operations and are pitted against the imperial unit\n",
      "arikamedu was in <unk> , in a communication from the consul of the indo @-@ french colony of pondicherry . it informed the french east\n"
     ]
=======
      "penal military unit serving the nation of gallia during the second europan war who perform secret black operations and are\n",
      "arikamedu was in <unk> , in a communication from the consul of the indo @-@ french colony of pondicherry .\n"
     ]
    },
    {
     "data": {
      "text/plain": [
       "torch.Size([20, 2])"
      ]
     },
     "execution_count": 10,
     "metadata": {},
     "output_type": "execute_result"
>>>>>>> e206bce5
    }
   ],
   "source": [
    "data, targets = get_batch(train_data, 100)\n",
    "print('\\n'.join([' '.join(vocab.lookup_tokens(data[:, i].tolist())) for i in range(data.shape[1])]))\n",
    "data.shape"
   ]
  },
  {
   "cell_type": "code",
   "execution_count": 11,
   "id": "a1e49ac4",
   "metadata": {},
   "outputs": [
    {
     "data": {
      "text/plain": [
       "torch.Size([20, 2])"
      ]
     },
     "execution_count": 11,
     "metadata": {},
     "output_type": "execute_result"
    }
   ],
   "source": [
    "data.shape"
   ]
  },
  {
   "cell_type": "markdown",
   "id": "a114df50",
   "metadata": {},
   "source": [
    "## Attack setup starts here"
   ]
  },
  {
   "cell_type": "markdown",
   "id": "b2736043",
   "metadata": {},
   "source": [
    "### First, let's define our linear measurement - some Gaussian vector here"
   ]
  },
  {
   "cell_type": "code",
<<<<<<< HEAD
   "execution_count": 19,
=======
   "execution_count": 12,
>>>>>>> e206bce5
   "id": "d6db0995",
   "metadata": {},
   "outputs": [],
   "source": [
    "import math\n",
    "weights = torch.randn(512)\n",
    "std, mu = torch.std_mean(weights)\n",
    "measurement = (weights - mu) / std / math.sqrt(512) # Here's our linear measurement"
   ]
  },
  {
   "cell_type": "markdown",
   "id": "8c090e21",
   "metadata": {},
   "source": [
    "### Here we set up the MHA stuff for inter-sequence separation. "
   ]
  },
  {
   "cell_type": "code",
<<<<<<< HEAD
   "execution_count": 24,
=======
   "execution_count": 13,
>>>>>>> e206bce5
   "id": "a2704e2c",
   "metadata": {},
   "outputs": [
    {
     "name": "stdout",
     "output_type": "stream",
     "text": [
<<<<<<< HEAD
      "[('in_proj_weight', torch.Size([1536, 512])), ('in_proj_bias', torch.Size([1536])), ('out_proj.weight', torch.Size([512, 512])), ('out_proj.bias', torch.Size([512]))]\n",
      "torch.Size([25, 2])\n"
     ]
    },
    {
     "ename": "RuntimeError",
     "evalue": "Expected tensor for argument #1 'indices' to have one of the following scalar types: Long, Int; but got torch.cuda.FloatTensor instead (while checking arguments for embedding)",
     "output_type": "error",
     "traceback": [
      "\u001b[0;31m---------------------------------------------------------------------------\u001b[0m",
      "\u001b[0;31mRuntimeError\u001b[0m                              Traceback (most recent call last)",
      "\u001b[0;32m/tmp/ipykernel_10427/1504598974.py\u001b[0m in \u001b[0;36m<module>\u001b[0;34m\u001b[0m\n\u001b[1;32m     13\u001b[0m \u001b[0mprint\u001b[0m\u001b[0;34m(\u001b[0m\u001b[0minputs\u001b[0m\u001b[0;34m.\u001b[0m\u001b[0mshape\u001b[0m\u001b[0;34m)\u001b[0m\u001b[0;34m\u001b[0m\u001b[0;34m\u001b[0m\u001b[0m\n\u001b[1;32m     14\u001b[0m \u001b[0minputs\u001b[0m \u001b[0;34m=\u001b[0m \u001b[0mtorch\u001b[0m\u001b[0;34m.\u001b[0m\u001b[0mzeros\u001b[0m\u001b[0;34m(\u001b[0m\u001b[0;36m10\u001b[0m\u001b[0;34m)\u001b[0m\u001b[0;34m.\u001b[0m\u001b[0mto\u001b[0m\u001b[0;34m(\u001b[0m\u001b[0mdevice\u001b[0m\u001b[0;34m=\u001b[0m\u001b[0mdevice\u001b[0m\u001b[0;34m)\u001b[0m\u001b[0;34m\u001b[0m\u001b[0;34m\u001b[0m\u001b[0m\n\u001b[0;32m---> 15\u001b[0;31m \u001b[0mjust_pos\u001b[0m \u001b[0;34m=\u001b[0m \u001b[0mtorch\u001b[0m\u001b[0;34m.\u001b[0m\u001b[0mstack\u001b[0m\u001b[0;34m(\u001b[0m\u001b[0;34m[\u001b[0m\u001b[0mgetattr\u001b[0m\u001b[0;34m(\u001b[0m\u001b[0mmodel\u001b[0m\u001b[0;34m.\u001b[0m\u001b[0mtransformer_encoder\u001b[0m\u001b[0;34m.\u001b[0m\u001b[0mlayers\u001b[0m\u001b[0;34m,\u001b[0m \u001b[0;34m'0'\u001b[0m\u001b[0;34m)\u001b[0m\u001b[0;34m.\u001b[0m\u001b[0mnorm1\u001b[0m\u001b[0;34m(\u001b[0m\u001b[0mmodel\u001b[0m\u001b[0;34m.\u001b[0m\u001b[0mpos_encoder\u001b[0m\u001b[0;34m(\u001b[0m\u001b[0mtorch\u001b[0m\u001b[0;34m.\u001b[0m\u001b[0mzeros_like\u001b[0m\u001b[0;34m(\u001b[0m\u001b[0mmodel\u001b[0m\u001b[0;34m.\u001b[0m\u001b[0mencoder\u001b[0m\u001b[0;34m(\u001b[0m\u001b[0minputs\u001b[0m\u001b[0;34m)\u001b[0m\u001b[0;34m)\u001b[0m \u001b[0;34m*\u001b[0m \u001b[0mmath\u001b[0m\u001b[0;34m.\u001b[0m\u001b[0msqrt\u001b[0m\u001b[0;34m(\u001b[0m\u001b[0mmodel\u001b[0m\u001b[0;34m.\u001b[0m\u001b[0md_model\u001b[0m\u001b[0;34m)\u001b[0m\u001b[0;34m)\u001b[0m\u001b[0;34m)\u001b[0m\u001b[0;34m]\u001b[0m\u001b[0;34m)\u001b[0m\u001b[0;34m.\u001b[0m\u001b[0mcpu\u001b[0m\u001b[0;34m(\u001b[0m\u001b[0;34m)\u001b[0m\u001b[0;34m.\u001b[0m\u001b[0msqueeze\u001b[0m\u001b[0;34m(\u001b[0m\u001b[0;34m)\u001b[0m\u001b[0;34m\u001b[0m\u001b[0;34m\u001b[0m\u001b[0m\n\u001b[0m\u001b[1;32m     16\u001b[0m \u001b[0;34m\u001b[0m\u001b[0m\n\u001b[1;32m     17\u001b[0m \u001b[0;31m# Q matrix setup\u001b[0m\u001b[0;34m\u001b[0m\u001b[0;34m\u001b[0m\u001b[0m\n",
      "\u001b[0;32m/cmlscratch/lfowl/miniconda3/envs/breaching/lib/python3.9/site-packages/torch/nn/modules/module.py\u001b[0m in \u001b[0;36m_call_impl\u001b[0;34m(self, *input, **kwargs)\u001b[0m\n\u001b[1;32m   1100\u001b[0m         if not (self._backward_hooks or self._forward_hooks or self._forward_pre_hooks or _global_backward_hooks\n\u001b[1;32m   1101\u001b[0m                 or _global_forward_hooks or _global_forward_pre_hooks):\n\u001b[0;32m-> 1102\u001b[0;31m             \u001b[0;32mreturn\u001b[0m \u001b[0mforward_call\u001b[0m\u001b[0;34m(\u001b[0m\u001b[0;34m*\u001b[0m\u001b[0minput\u001b[0m\u001b[0;34m,\u001b[0m \u001b[0;34m**\u001b[0m\u001b[0mkwargs\u001b[0m\u001b[0;34m)\u001b[0m\u001b[0;34m\u001b[0m\u001b[0;34m\u001b[0m\u001b[0m\n\u001b[0m\u001b[1;32m   1103\u001b[0m         \u001b[0;31m# Do not call functions when jit is used\u001b[0m\u001b[0;34m\u001b[0m\u001b[0;34m\u001b[0m\u001b[0m\n\u001b[1;32m   1104\u001b[0m         \u001b[0mfull_backward_hooks\u001b[0m\u001b[0;34m,\u001b[0m \u001b[0mnon_full_backward_hooks\u001b[0m \u001b[0;34m=\u001b[0m \u001b[0;34m[\u001b[0m\u001b[0;34m]\u001b[0m\u001b[0;34m,\u001b[0m \u001b[0;34m[\u001b[0m\u001b[0;34m]\u001b[0m\u001b[0;34m\u001b[0m\u001b[0;34m\u001b[0m\u001b[0m\n",
      "\u001b[0;32m/cmlscratch/lfowl/miniconda3/envs/breaching/lib/python3.9/site-packages/torch/nn/modules/sparse.py\u001b[0m in \u001b[0;36mforward\u001b[0;34m(self, input)\u001b[0m\n\u001b[1;32m    156\u001b[0m \u001b[0;34m\u001b[0m\u001b[0m\n\u001b[1;32m    157\u001b[0m     \u001b[0;32mdef\u001b[0m \u001b[0mforward\u001b[0m\u001b[0;34m(\u001b[0m\u001b[0mself\u001b[0m\u001b[0;34m,\u001b[0m \u001b[0minput\u001b[0m\u001b[0;34m:\u001b[0m \u001b[0mTensor\u001b[0m\u001b[0;34m)\u001b[0m \u001b[0;34m->\u001b[0m \u001b[0mTensor\u001b[0m\u001b[0;34m:\u001b[0m\u001b[0;34m\u001b[0m\u001b[0;34m\u001b[0m\u001b[0m\n\u001b[0;32m--> 158\u001b[0;31m         return F.embedding(\n\u001b[0m\u001b[1;32m    159\u001b[0m             \u001b[0minput\u001b[0m\u001b[0;34m,\u001b[0m \u001b[0mself\u001b[0m\u001b[0;34m.\u001b[0m\u001b[0mweight\u001b[0m\u001b[0;34m,\u001b[0m \u001b[0mself\u001b[0m\u001b[0;34m.\u001b[0m\u001b[0mpadding_idx\u001b[0m\u001b[0;34m,\u001b[0m \u001b[0mself\u001b[0m\u001b[0;34m.\u001b[0m\u001b[0mmax_norm\u001b[0m\u001b[0;34m,\u001b[0m\u001b[0;34m\u001b[0m\u001b[0;34m\u001b[0m\u001b[0m\n\u001b[1;32m    160\u001b[0m             self.norm_type, self.scale_grad_by_freq, self.sparse)\n",
      "\u001b[0;32m/cmlscratch/lfowl/miniconda3/envs/breaching/lib/python3.9/site-packages/torch/nn/functional.py\u001b[0m in \u001b[0;36membedding\u001b[0;34m(input, weight, padding_idx, max_norm, norm_type, scale_grad_by_freq, sparse)\u001b[0m\n\u001b[1;32m   2042\u001b[0m         \u001b[0;31m# remove once script supports set_grad_enabled\u001b[0m\u001b[0;34m\u001b[0m\u001b[0;34m\u001b[0m\u001b[0m\n\u001b[1;32m   2043\u001b[0m         \u001b[0m_no_grad_embedding_renorm_\u001b[0m\u001b[0;34m(\u001b[0m\u001b[0mweight\u001b[0m\u001b[0;34m,\u001b[0m \u001b[0minput\u001b[0m\u001b[0;34m,\u001b[0m \u001b[0mmax_norm\u001b[0m\u001b[0;34m,\u001b[0m \u001b[0mnorm_type\u001b[0m\u001b[0;34m)\u001b[0m\u001b[0;34m\u001b[0m\u001b[0;34m\u001b[0m\u001b[0m\n\u001b[0;32m-> 2044\u001b[0;31m     \u001b[0;32mreturn\u001b[0m \u001b[0mtorch\u001b[0m\u001b[0;34m.\u001b[0m\u001b[0membedding\u001b[0m\u001b[0;34m(\u001b[0m\u001b[0mweight\u001b[0m\u001b[0;34m,\u001b[0m \u001b[0minput\u001b[0m\u001b[0;34m,\u001b[0m \u001b[0mpadding_idx\u001b[0m\u001b[0;34m,\u001b[0m \u001b[0mscale_grad_by_freq\u001b[0m\u001b[0;34m,\u001b[0m \u001b[0msparse\u001b[0m\u001b[0;34m)\u001b[0m\u001b[0;34m\u001b[0m\u001b[0;34m\u001b[0m\u001b[0m\n\u001b[0m\u001b[1;32m   2045\u001b[0m \u001b[0;34m\u001b[0m\u001b[0m\n\u001b[1;32m   2046\u001b[0m \u001b[0;34m\u001b[0m\u001b[0m\n",
      "\u001b[0;31mRuntimeError\u001b[0m: Expected tensor for argument #1 'indices' to have one of the following scalar types: Long, Int; but got torch.cuda.FloatTensor instead (while checking arguments for embedding)"
=======
      "[('in_proj_weight', torch.Size([1536, 512])), ('in_proj_bias', torch.Size([1536])), ('out_proj.weight', torch.Size([512, 512])), ('out_proj.bias', torch.Size([512]))]\n"
>>>>>>> e206bce5
     ]
    }
   ],
   "source": [
    "# Here we see about the MHA layer. in_proj_weight is Q, K, V matrices.\n",
    "print([(k, v.shape) for k,v in getattr(model.transformer_encoder.layers, '0').self_attn.named_parameters()])\n",
    "# In order: \"q, k, v\"\n",
    "\n",
    "sequence_token_weight = 0.075 \n",
    "\n",
    "# Let's set the query matrix to produce just the first positional encoding (or could be any index - might want last index)\n",
    "qkv_shape = getattr(model.transformer_encoder.layers, '0').self_attn.in_proj_weight.data.shape[0] \n",
    "\n",
    "# Dummy inputs to get positional encoding\n",
    "inputs, targets = get_batch(train_data, 100)\n",
    "inputs = inputs.to(device=device)\n",
    "just_pos = torch.stack([getattr(model.transformer_encoder.layers, '0').norm1(model.pos_encoder(torch.zeros_like(model.encoder(inputs)) * math.sqrt(model.d_model)))]).cpu().squeeze()\n",
    "\n",
    "# Q matrix setup\n",
    "# We make the weight 0, and the bias some (large multiple of) positional encoding\n",
    "# Make the position super super large to skew softmax\n",
    "getattr(model.transformer_encoder.layers, '0').self_attn.in_proj_bias.data[:qkv_shape//3] = 1000*just_pos[0,0,:]\n",
    "getattr(model.transformer_encoder.layers, '0').self_attn.in_proj_weight.data[:qkv_shape//3] = torch.zeros((qkv_shape//3, qkv_shape//3))\n",
    "\n",
    "# K matrix setup (identity)\n",
    "getattr(model.transformer_encoder.layers, '0').self_attn.in_proj_weight.data[qkv_shape//3:2*(qkv_shape//3)] = torch.eye(qkv_shape//3)\n",
    "\n",
    "# V matrix setup (identity)\n",
    "getattr(model.transformer_encoder.layers, '0').self_attn.in_proj_weight.data[2*(qkv_shape//3):] = torch.eye(qkv_shape//3)\n",
    "\n",
    "# So, (QK^T)V just adds the same vector (first word embedding) to each word in the sequence.  \n",
    "\n",
    "# Linear layer at the end of MHA - set to small value to not 'skew' embeddings too much\n",
    "getattr(model.transformer_encoder.layers, '0').self_attn.out_proj.weight.data = sequence_token_weight*torch.eye(qkv_shape//3)\n"
   ]
  },
  {
   "cell_type": "code",
   "execution_count": 21,
   "id": "406b9501",
   "metadata": {},
   "outputs": [
    {
     "name": "stdout",
     "output_type": "stream",
     "text": [
      "torch.Size([25, 2])\n"
     ]
    }
   ],
   "source": [
    "print(inputs.shape)"
   ]
  },
  {
   "cell_type": "markdown",
   "id": "4f71e41a",
   "metadata": {},
   "source": [
    "### Setting the second linear layer to just all zeros except for first row helps? Need to figure out why ... "
   ]
  },
  {
   "cell_type": "code",
<<<<<<< HEAD
   "execution_count": 176,
=======
   "execution_count": 14,
>>>>>>> e206bce5
   "id": "dc18cbd2",
   "metadata": {},
   "outputs": [],
   "source": [
    "getattr(model.transformer_encoder.layers, '0').linear2.weight.data = torch.zeros_like(getattr(model.transformer_encoder.layers, '0').linear2.weight.data)\n",
    "getattr(model.transformer_encoder.layers, '0').linear2.weight.data[0] = torch.ones_like(getattr(model.transformer_encoder.layers, '0').linear2.weight.data[0])\n",
    "getattr(model.transformer_encoder.layers, '0').linear2.bias.data = torch.zeros_like(getattr(model.transformer_encoder.layers, '0').linear2.bias.data)\n"
   ]
  },
  {
   "cell_type": "markdown",
   "id": "0b5bf4b3",
   "metadata": {},
   "source": [
    "### Now let's get the feature statistics for our random measurement vector"
   ]
  },
  {
   "cell_type": "code",
<<<<<<< HEAD
   "execution_count": 177,
=======
   "execution_count": 15,
>>>>>>> e206bce5
   "id": "14ac0b59",
   "metadata": {},
   "outputs": [],
   "source": [
    "@torch.inference_mode()\n",
    "def feature_distribution(model):\n",
    "        \"\"\"Compute the mean and std of the feature layer of the given network.\"\"\"\n",
    "        features = dict()\n",
    "        setup = dict(device=device)\n",
    "        def named_hook(name):\n",
    "            def hook_fn(module, input, output):\n",
    "                features[name] = input[0]\n",
    "            return hook_fn\n",
    "        \n",
    "        for name, module in list(model.named_modules()):\n",
    "            if name == 'transformer_encoder.layers.0.linear1':\n",
    "                print(f'In Linear: {name}')\n",
    "                hook = module.register_forward_hook(named_hook(name))\n",
    "                feature_layer_name = name\n",
    "                break\n",
    "        feats = []\n",
    "        feats_before = []\n",
    "        model.train()\n",
    "        model.to(**setup)\n",
    "        print(f'Computing feature distribution before the {feature_layer_name} layer from external data.')\n",
    "#         for batch, i in enumerate(list(range(0, train_data.size(0) - 1, bptt))[:-1]):\n",
    "#             inputs, targets = get_batch(train_data, i)\n",
    "#             inputs = inputs.to(**setup)\n",
    "#             model(inputs, src_mask)\n",
    "#         model.eval()\n",
    "        for batch, i in enumerate(list(range(0, train_data.size(0) - 1, bptt))[:-1]):\n",
    "            inputs, targets = get_batch(train_data, i)\n",
    "            inputs = inputs.to(**setup)\n",
    "            model(inputs, src_mask)\n",
    "            feats.append(features[feature_layer_name].detach().view(inputs.shape[0]*inputs.shape[1], -1).clone().cpu())\n",
    "        std, mu = torch.std_mean(torch.mm(torch.cat(feats), measurement.unsqueeze(1)).squeeze())\n",
    "        print(f'Feature mean is {mu.item()}, feature std is {std.item()}.')\n",
    "        model.eval()\n",
    "        model.cpu()\n",
    "        hook.remove()\n",
    "\n",
    "        return std, mu"
   ]
  },
  {
   "cell_type": "markdown",
   "id": "0603a275",
   "metadata": {},
   "source": [
    "### Now we'll construct the imprint weights. Only for the first linear layer here..."
   ]
  },
  {
   "cell_type": "code",
   "execution_count": 178,
   "id": "e6b66f7c",
   "metadata": {},
   "outputs": [
    {
     "name": "stdout",
     "output_type": "stream",
     "text": [
      "In Linear: transformer_encoder.layers.0.linear1\n",
<<<<<<< HEAD
      "Computing feature distribution before the transformer_encoder.layers.0.linear1 layer from external data.\n",
      "Feature mean is -0.11086225509643555, feature std is 0.8909378051757812.\n"
=======
      "Computing feature distribution before the transformer_encoder.layers.0.linear1 layer from external data.\n"
>>>>>>> e206bce5
     ]
    }
   ],
   "source": [
    "from statistics import NormalDist\n",
    "\n",
    "def _get_bins(mean, std, num_bins):\n",
    "    bins = []\n",
    "    mass_per_bin = 1 / (num_bins)\n",
    "    bins.append(-10)  # -Inf is not great here, but NormalDist(mu=0, sigma=1).cdf(10) approx 1\n",
    "    for i in range(1, num_bins):\n",
    "        bins.append(NormalDist().inv_cdf(i * mass_per_bin)*std + mean)\n",
    "    return bins\n",
    "\n",
    "def _make_biases(bias_layer, bins):\n",
    "    new_biases = torch.zeros_like(bias_layer.data)\n",
    "    for i in range(new_biases.shape[0]):\n",
    "        new_biases[i] = -bins[i]\n",
    "    return new_biases\n",
    "\n",
    "feature_std, feature_mean = feature_distribution(model)\n",
    "bins = _get_bins(feature_mean, feature_std, model.d_model)\n",
    "getattr(model.transformer_encoder.layers, '0').linear1.weight.data = measurement.repeat(model.d_model, 1)\n",
    "getattr(model.transformer_encoder.layers, '0').linear1.bias.data = _make_biases(getattr(model.transformer_encoder.layers, '0').linear1.bias, bins)\n"
   ]
  },
  {
   "cell_type": "code",
   "execution_count": null,
   "id": "f6a51d01",
   "metadata": {},
   "outputs": [],
   "source": []
  },
  {
   "cell_type": "markdown",
   "id": "328e91db",
   "metadata": {},
   "source": [
    "### Get gradients"
   ]
  },
  {
   "cell_type": "code",
   "execution_count": 179,
   "id": "e5ba806d",
   "metadata": {},
   "outputs": [],
   "source": [
    "criterion = nn.CrossEntropyLoss()\n",
    "inputs, targets = get_batch(train_data, 1000)\n",
    "#inputs, targets = get_batch(train_data, 0)\n",
    "inputs = inputs.to(device=device)\n",
    "model.to(device=device)\n",
    "model.zero_grad()\n",
    "output = model(inputs, src_mask)\n",
    "loss = criterion(output.view(-1, ntokens), targets)\n",
    "loss.backward()"
   ]
  },
  {
   "cell_type": "markdown",
   "id": "de08bc4e",
   "metadata": {},
   "source": [
    "## Actual attack starts here"
   ]
  },
  {
   "cell_type": "markdown",
   "id": "7868ee82",
   "metadata": {},
   "source": [
    "### Now get the bag of words, as well as the reconstructed positionally encoded stuff"
   ]
  },
  {
   "cell_type": "code",
   "execution_count": 180,
   "id": "778d2a64",
   "metadata": {},
   "outputs": [],
   "source": [
    "leaked_tokens = ((model.encoder.weight.grad != 0).sum(dim=1) > 0).nonzero().squeeze() # Bag of words tokens\n",
    "weight_grad = getattr(model.transformer_encoder.layers, '0').linear1.weight.grad.detach().clone().cpu()\n",
    "bias_grad = getattr(model.transformer_encoder.layers, '0').linear1.bias.grad.detach().clone().cpu()\n",
    "\n",
    "for i in reversed(list(range(1, weight_grad.shape[0]))):\n",
    "    weight_grad[i] -= weight_grad[i - 1]\n",
    "    bias_grad[i] -= bias_grad[i - 1]\n",
    "valid_classes = bias_grad != 0\n",
    "\n",
    "recs = weight_grad[valid_classes, :] / bias_grad[valid_classes, None] # Here are our reconstructed positionally encoded features"
   ]
  },
  {
   "cell_type": "code",
   "execution_count": null,
   "id": "35d4e97d",
   "metadata": {},
   "outputs": [],
   "source": [
    "recs.shape"
   ]
  },
  {
   "cell_type": "markdown",
   "id": "8e4097d2",
   "metadata": {},
   "source": [
    "### Now the messy stuff ... "
   ]
  },
  {
   "cell_type": "markdown",
   "id": "2b89ac40",
   "metadata": {},
   "source": [
    "### Let's associate tokens with embeddings"
   ]
  },
  {
   "cell_type": "code",
   "execution_count": 181,
   "id": "e566a6b6",
   "metadata": {},
   "outputs": [],
   "source": [
    "# First, let's get the features of our bag of words sans positional encoding\n",
    "no_pos = getattr(model.transformer_encoder.layers, '0').norm1((model.encoder(leaked_tokens) * math.sqrt(model.d_model))).cpu()\n",
    "with_pos = recs # Here are those same features, but with positional encodings (stuff we reconstructed)\n",
    "\n",
    "import numpy as np\n",
    "indcs = []\n",
    "corrs = torch.zeros((len(no_pos), len(with_pos))) \n",
    "\n",
    "# We need to find out what word led to what positionally encoded representation. \n",
    "# Let's try the naive greedy search for correlations between no_pos and with_pos as defined above\n",
    "for i, no_p in enumerate(no_pos):\n",
    "    max_corr = 0\n",
    "    for j, with_p in enumerate(with_pos):\n",
    "        val = np.corrcoef(np.array([no_p.detach().numpy(), with_p.detach().numpy()]))[0,1]\n",
    "        corrs[i,j] = val\n",
    "\n",
    "# Find which positionally-encoded vector associates with un-positionally-encoded vector\n",
    "from scipy.optimize import linear_sum_assignment # Better than greedy search? \n",
    "row_ind, col_ind = linear_sum_assignment(corrs.numpy(), maximize=True)\n",
    "\n",
    "order = [(row_i, col_i) for (row_i, col_i) in zip(row_ind, col_ind)]\n",
    "order = sorted(order, key=lambda x: x[1])\n",
    "\n",
    "# Now let's re-sort the tokens by this order\n",
    "sorted_tokens1 = [leaked_tokens[order[i][0]] for i in range(len(order))]"
   ]
  },
  {
   "cell_type": "code",
   "execution_count": null,
   "id": "3035edae",
   "metadata": {},
   "outputs": [],
   "source": [
    "no_pos.shape, with_pos.shape"
   ]
  },
  {
   "cell_type": "markdown",
   "id": "a0fd169d",
   "metadata": {},
   "source": [
    "### Now let's get each token's position, as well as splitting sequences"
   ]
  },
  {
   "cell_type": "code",
   "execution_count": 182,
   "id": "66ee6151",
   "metadata": {},
   "outputs": [],
   "source": [
    "# Now that we've 'lined-up' the pos-encoded features with non-pos-encoded features, let's subtract the two\n",
    "# to get some 'faux' positions (layer norm means they aren't exact).\n",
    "estimated_pos = torch.stack([with_pos[order[i][1]] - no_pos[order[i][0]] for i in range(len(order))])\n",
    "new_with_pos = [with_pos[order[i][1]] for i in range(len(order))]\n",
    "\n",
    "# Now let's get just the additive part of the positional encoding\n",
    "just_pos = torch.stack([getattr(model.transformer_encoder.layers, '0').norm1(model.pos_encoder(torch.zeros_like(model.encoder(inputs)) * math.sqrt(model.d_model)))]).cpu().squeeze()\n",
    "\n",
    "# The old way of without sequence splitting... If we only have 1 user, with 1 sequence per batch, it works well. \n",
    "# Here we just get 'jumbled' sentences if there are multiple users\n",
    "\n",
    "new_just_pos = just_pos[:,0,:] # just save this thing for later :) \n",
    "just_pos = just_pos.view(-1, just_pos.shape[-1])\n",
    "order_coeffs = torch.zeros((len(estimated_pos), len(just_pos)))\n",
    "\n",
    "# We'll do another linear sum assignment, but now it's on the positions of the tokens\n",
    "# First calculate the correlations between (faux) estimated_pos and the (real) just_pos terms\n",
    "for i in range(len(estimated_pos)):\n",
    "    for j in range(len(just_pos)):\n",
    "        order_coeffs[i,j] = np.corrcoef(estimated_pos[i].detach().numpy(), just_pos[j].detach().numpy())[0,1]\n",
    "row_ind, col_ind = linear_sum_assignment(order_coeffs.numpy(), maximize=True)\n",
    "pos_order = [(row_i, col_i) for (row_i, col_i) in zip(row_ind, col_ind)]\n",
    "pos_order = sorted(pos_order, key=lambda x: x[1])\n",
    "\n",
    "just_pos = new_just_pos\n",
    "\n",
    "# ----------- NEW STUFF -----------  Getting multiple user's sentences back\n",
    "\n",
    "# Let's calculate this matrix again, but for the new method (previous calculation was just for old method, can ignore)\n",
    "order_coeffs = torch.zeros((len(estimated_pos), len(just_pos)))\n",
    "for i in range(len(estimated_pos)):\n",
    "    for j in range(len(just_pos)):\n",
    "        order_coeffs[i,j] = np.corrcoef(estimated_pos[i].detach().numpy(), just_pos[j].detach().numpy())[0,1]\n",
    "\n",
    "# Now, we make a dictionary where keys are positions, and values are encoded embeddings. \n",
    "# i.e. word_groups[0] = ['0th_word_of_sequence1', '0th_word_of_sequence2', ...]\n",
    "from collections import defaultdict\n",
    "word_groups = defaultdict(list)\n",
    "\n",
    "for i in range(order_coeffs.shape[0]):\n",
    "    max_corr = torch.argmax(order_coeffs[i]).item()\n",
    "    word_groups[max_corr].append(i)\n",
    "\n",
    "# Sort these word groups to start forming sentences\n",
    "sorted_keys = sorted([k for k in word_groups.keys()])\n",
    "word_groups = [word_groups[k] for k in sorted_keys]\n",
    "first_words = word_groups[0]\n",
    "sentences = [[] for i in range(inputs.shape[1])] # Cheating a bit because we shouldn't know how many users there are.\n",
    "\n",
    "# Start the sentences with first words\n",
    "for i, first_w in enumerate(first_words):\n",
    "    sentences[i].append(sorted_tokens1[first_w])\n",
    "\n",
    "# Go through the rest of the word groups, assigning words to their appropriate sentences\n",
    "for w in word_groups[1:]:\n",
    "    corr = torch.zeros(len(w), len(first_words))\n",
    "    for i, x in enumerate(w):\n",
    "        for j, y in enumerate(first_words):\n",
    "            corr[i,j] = np.corrcoef(estimated_pos[x].detach().numpy(), new_with_pos[y].detach().numpy())[0,1]\n",
    "    \n",
    "    # Below we do linear sum assignment for each word to each potential sentence\n",
    "    row_ind, col_ind = linear_sum_assignment(corr.numpy(), maximize=True)\n",
    "    for m, n in zip(row_ind, col_ind):\n",
    "        sentences[n].append(sorted_tokens1[w[m]])\n",
    "\n",
    "# Here are the (old) sorted tokens - i.e. just jumbled sequences\n",
    "final_sorted_tokens = [sorted_tokens1[pos_order[i][0]] for i in range(len(pos_order))]"
   ]
  },
  {
   "cell_type": "markdown",
   "id": "e6b8f558",
   "metadata": {},
   "source": [
    "### Let's see how we did "
   ]
  },
  {
   "cell_type": "code",
   "execution_count": 183,
   "id": "065ccaaf",
   "metadata": {},
   "outputs": [
    {
     "name": "stdout",
     "output_type": "stream",
     "text": [
      "GROUND TRUTH SEQUENCES \n",
      "--------------------------------------------------\n",
      "USER SEQUENCE 0\n",
      "<unk> , meaning always ready . the three main characters are <unk> kurt irving , an army officer falsely accused of treason who wishes to\n",
      "\n",
      "\n",
      "USER SEQUENCE 1\n",
      "she started researching on the beads , organized a proper <unk> display of the artifacts of the site at the pondicherry museum , and brought\n",
      "\n",
      "\n",
      "\n",
      "\n",
      "\n",
      "RECONSTRUCTED JUMBLED SEQUENCES (OLD METHOD) \n",
      "--------------------------------------------------\n",
      "<unk> she , started meaning researching always on ready the beads . army organized three a proper characters are display of kurt at artifacts irving main an site officer falsely accused pondicherry treason museum who and wishes brought to\n",
      "\n",
      "\n",
      "\n",
      "RECONSTRUCTED SPLIT SEQUENCES (NEW METHOD) \n",
      "--------------------------------------------------\n",
      "RECONSTRUCTED SEQUENCE 0\n",
      "<unk> , meaning always ready . army three characters are kurt irving an officer falsely accused treason who wishes to\n",
      "\n",
      "\n",
      "RECONSTRUCTED SEQUENCE 1\n",
      "she started researching on the beads organized a proper display of at artifacts main site pondicherry museum and brought\n",
      "\n",
      "\n"
     ]
    }
   ],
   "source": [
    "print(\"GROUND TRUTH SEQUENCES \\n\" + '-'*50)\n",
    "for i in range(inputs.shape[-1]):\n",
    "    print(f'USER SEQUENCE {i}')\n",
    "    print(' '.join(vocab.lookup_tokens([x for x in inputs[:,i]]))) # The true sentence\n",
    "    print('\\n')\n",
    "    \n",
    "print('\\n'*2)\n",
    "print(\"RECONSTRUCTED JUMBLED SEQUENCES (OLD METHOD) \\n\" + '-'*50)\n",
    "print(' '.join(vocab.lookup_tokens(final_sorted_tokens))) # What we reconstruct\n",
    "\n",
    "print('\\n'*2)\n",
    "print(\"RECONSTRUCTED SPLIT SEQUENCES (NEW METHOD) \\n\" + '-'*50)\n",
    "for i in range(len(sentences)):\n",
    "    print(f'RECONSTRUCTED SEQUENCE {i}')\n",
    "    print(' '.join(vocab.lookup_tokens(sentences[i]))) # What we reconstruct\n",
    "    print('\\n')\n",
    "    \n"
   ]
  },
  {
   "cell_type": "code",
   "execution_count": null,
   "id": "bd4879a8",
   "metadata": {},
   "outputs": [],
   "source": [
    "model.transformer_encoder.layers[0].linear1.weight.shape"
   ]
  }
 ],
 "metadata": {
  "kernelspec": {
   "display_name": "Python 3 (ipykernel)",
   "language": "python",
   "name": "python3"
  },
  "language_info": {
   "codemirror_mode": {
    "name": "ipython",
    "version": 3
   },
   "file_extension": ".py",
   "mimetype": "text/x-python",
   "name": "python",
   "nbconvert_exporter": "python",
   "pygments_lexer": "ipython3",
   "version": "3.9.7"
  }
 },
 "nbformat": 4,
 "nbformat_minor": 5
}<|MERGE_RESOLUTION|>--- conflicted
+++ resolved
@@ -18,23 +18,10 @@
   },
   {
    "cell_type": "code",
-<<<<<<< HEAD
-   "execution_count": 9,
-=======
    "execution_count": 1,
->>>>>>> e206bce5
    "id": "35a7090a",
    "metadata": {},
-   "outputs": [
-    {
-     "name": "stdout",
-     "output_type": "stream",
-     "text": [
-      "The autoreload extension is already loaded. To reload it, use:\n",
-      "  %reload_ext autoreload\n"
-     ]
-    }
-   ],
+   "outputs": [],
    "source": [
     "import math\n",
     "from typing import Tuple\n",
@@ -51,11 +38,7 @@
   },
   {
    "cell_type": "code",
-<<<<<<< HEAD
-   "execution_count": 10,
-=======
    "execution_count": 2,
->>>>>>> e206bce5
    "id": "b93ccabe",
    "metadata": {},
    "outputs": [],
@@ -74,11 +57,7 @@
   },
   {
    "cell_type": "code",
-<<<<<<< HEAD
-   "execution_count": 11,
-=======
    "execution_count": 3,
->>>>>>> e206bce5
    "id": "33a768ed",
    "metadata": {},
    "outputs": [],
@@ -135,11 +114,7 @@
   },
   {
    "cell_type": "code",
-<<<<<<< HEAD
-   "execution_count": 12,
-=======
    "execution_count": 4,
->>>>>>> e206bce5
    "id": "9af97df0",
    "metadata": {},
    "outputs": [],
@@ -176,73 +151,10 @@
   },
   {
    "cell_type": "code",
-<<<<<<< HEAD
-   "execution_count": 13,
-=======
    "execution_count": 5,
->>>>>>> e206bce5
    "id": "b6ba4833",
    "metadata": {},
-   "outputs": [
-    {
-     "name": "stderr",
-     "output_type": "stream",
-     "text": [
-      "100%|██████████| 4.48M/4.48M [00:00<00:00, 12.3MB/s]"
-     ]
-    },
-    {
-     "name": "stdout",
-     "output_type": "stream",
-     "text": [
-      "File /nfshomes/lfowl/.torchtext/cache/WikiText2/wikitext-2-v1.zip downloaded.\n",
-      "Validating hash 542ccefacc6c27f945fb54453812b3cd matches hash of /nfshomes/lfowl/.torchtext/cache/WikiText2/wikitext-2-v1.zip\n",
-      "Opening zip file /nfshomes/lfowl/.torchtext/cache/WikiText2/wikitext-2-v1.zip.\n"
-     ]
-    },
-    {
-     "name": "stderr",
-     "output_type": "stream",
-     "text": [
-      "\n"
-     ]
-    },
-    {
-     "name": "stdout",
-     "output_type": "stream",
-     "text": [
-      "Finished extracting zip file /nfshomes/lfowl/.torchtext/cache/WikiText2/wikitext-2-v1.zip.\n",
-      "Creating train data\n",
-      "File /nfshomes/lfowl/.torchtext/cache/WikiText2/wikitext-2-v1.zip already exists.\n",
-      "Validating hash 542ccefacc6c27f945fb54453812b3cd matches hash of /nfshomes/lfowl/.torchtext/cache/WikiText2/wikitext-2-v1.zip\n",
-      "Opening zip file /nfshomes/lfowl/.torchtext/cache/WikiText2/wikitext-2-v1.zip.\n",
-      "/nfshomes/lfowl/.torchtext/cache/WikiText2/wikitext-2/ already extracted.\n",
-      "/nfshomes/lfowl/.torchtext/cache/WikiText2/wikitext-2/wiki.test.tokens already extracted.\n",
-      "/nfshomes/lfowl/.torchtext/cache/WikiText2/wikitext-2/wiki.valid.tokens already extracted.\n",
-      "/nfshomes/lfowl/.torchtext/cache/WikiText2/wikitext-2/wiki.train.tokens already extracted.\n",
-      "Finished extracting zip file /nfshomes/lfowl/.torchtext/cache/WikiText2/wikitext-2-v1.zip.\n",
-      "Creating train data\n",
-      "File /nfshomes/lfowl/.torchtext/cache/WikiText2/wikitext-2-v1.zip already exists.\n",
-      "Validating hash 542ccefacc6c27f945fb54453812b3cd matches hash of /nfshomes/lfowl/.torchtext/cache/WikiText2/wikitext-2-v1.zip\n",
-      "Opening zip file /nfshomes/lfowl/.torchtext/cache/WikiText2/wikitext-2-v1.zip.\n",
-      "/nfshomes/lfowl/.torchtext/cache/WikiText2/wikitext-2/ already extracted.\n",
-      "/nfshomes/lfowl/.torchtext/cache/WikiText2/wikitext-2/wiki.test.tokens already extracted.\n",
-      "/nfshomes/lfowl/.torchtext/cache/WikiText2/wikitext-2/wiki.valid.tokens already extracted.\n",
-      "/nfshomes/lfowl/.torchtext/cache/WikiText2/wikitext-2/wiki.train.tokens already extracted.\n",
-      "Finished extracting zip file /nfshomes/lfowl/.torchtext/cache/WikiText2/wikitext-2-v1.zip.\n",
-      "Creating valid data\n",
-      "File /nfshomes/lfowl/.torchtext/cache/WikiText2/wikitext-2-v1.zip already exists.\n",
-      "Validating hash 542ccefacc6c27f945fb54453812b3cd matches hash of /nfshomes/lfowl/.torchtext/cache/WikiText2/wikitext-2-v1.zip\n",
-      "Opening zip file /nfshomes/lfowl/.torchtext/cache/WikiText2/wikitext-2-v1.zip.\n",
-      "/nfshomes/lfowl/.torchtext/cache/WikiText2/wikitext-2/ already extracted.\n",
-      "/nfshomes/lfowl/.torchtext/cache/WikiText2/wikitext-2/wiki.test.tokens already extracted.\n",
-      "/nfshomes/lfowl/.torchtext/cache/WikiText2/wikitext-2/wiki.valid.tokens already extracted.\n",
-      "/nfshomes/lfowl/.torchtext/cache/WikiText2/wikitext-2/wiki.train.tokens already extracted.\n",
-      "Finished extracting zip file /nfshomes/lfowl/.torchtext/cache/WikiText2/wikitext-2-v1.zip.\n",
-      "Creating test data\n"
-     ]
-    }
-   ],
+   "outputs": [],
    "source": [
     "from torchtext.datasets import WikiText2\n",
     "from torchtext.data.utils import get_tokenizer\n",
@@ -300,25 +212,17 @@
   },
   {
    "cell_type": "code",
-<<<<<<< HEAD
-   "execution_count": 14,
-=======
    "execution_count": 6,
->>>>>>> e206bce5
    "id": "8460d99b",
    "metadata": {},
    "outputs": [],
    "source": [
-    "bptt = 25"
-   ]
-  },
-  {
-   "cell_type": "code",
-<<<<<<< HEAD
-   "execution_count": 15,
-=======
+    "bptt = 20"
+   ]
+  },
+  {
+   "cell_type": "code",
    "execution_count": 7,
->>>>>>> e206bce5
    "id": "8b3ac634",
    "metadata": {},
    "outputs": [],
@@ -351,11 +255,7 @@
   },
   {
    "cell_type": "code",
-<<<<<<< HEAD
-   "execution_count": 16,
-=======
    "execution_count": 8,
->>>>>>> e206bce5
    "id": "33996ec4",
    "metadata": {},
    "outputs": [],
@@ -371,11 +271,7 @@
   },
   {
    "cell_type": "code",
-<<<<<<< HEAD
-   "execution_count": 17,
-=======
    "execution_count": 9,
->>>>>>> e206bce5
    "id": "67de5c52",
    "metadata": {},
    "outputs": [
@@ -401,11 +297,7 @@
   },
   {
    "cell_type": "code",
-<<<<<<< HEAD
-   "execution_count": 18,
-=======
    "execution_count": 10,
->>>>>>> e206bce5
    "id": "f05d8ccf",
    "metadata": {},
    "outputs": [
@@ -413,11 +305,6 @@
      "name": "stdout",
      "output_type": "stream",
      "text": [
-<<<<<<< HEAD
-      "penal military unit serving the nation of gallia during the second europan war who perform secret black operations and are pitted against the imperial unit\n",
-      "arikamedu was in <unk> , in a communication from the consul of the indo @-@ french colony of pondicherry . it informed the french east\n"
-     ]
-=======
       "penal military unit serving the nation of gallia during the second europan war who perform secret black operations and are\n",
       "arikamedu was in <unk> , in a communication from the consul of the indo @-@ french colony of pondicherry .\n"
      ]
@@ -431,7 +318,6 @@
      "execution_count": 10,
      "metadata": {},
      "output_type": "execute_result"
->>>>>>> e206bce5
     }
    ],
    "source": [
@@ -479,11 +365,7 @@
   },
   {
    "cell_type": "code",
-<<<<<<< HEAD
-   "execution_count": 19,
-=======
    "execution_count": 12,
->>>>>>> e206bce5
    "id": "d6db0995",
    "metadata": {},
    "outputs": [],
@@ -504,11 +386,7 @@
   },
   {
    "cell_type": "code",
-<<<<<<< HEAD
-   "execution_count": 24,
-=======
    "execution_count": 13,
->>>>>>> e206bce5
    "id": "a2704e2c",
    "metadata": {},
    "outputs": [
@@ -516,26 +394,7 @@
      "name": "stdout",
      "output_type": "stream",
      "text": [
-<<<<<<< HEAD
-      "[('in_proj_weight', torch.Size([1536, 512])), ('in_proj_bias', torch.Size([1536])), ('out_proj.weight', torch.Size([512, 512])), ('out_proj.bias', torch.Size([512]))]\n",
-      "torch.Size([25, 2])\n"
-     ]
-    },
-    {
-     "ename": "RuntimeError",
-     "evalue": "Expected tensor for argument #1 'indices' to have one of the following scalar types: Long, Int; but got torch.cuda.FloatTensor instead (while checking arguments for embedding)",
-     "output_type": "error",
-     "traceback": [
-      "\u001b[0;31m---------------------------------------------------------------------------\u001b[0m",
-      "\u001b[0;31mRuntimeError\u001b[0m                              Traceback (most recent call last)",
-      "\u001b[0;32m/tmp/ipykernel_10427/1504598974.py\u001b[0m in \u001b[0;36m<module>\u001b[0;34m\u001b[0m\n\u001b[1;32m     13\u001b[0m \u001b[0mprint\u001b[0m\u001b[0;34m(\u001b[0m\u001b[0minputs\u001b[0m\u001b[0;34m.\u001b[0m\u001b[0mshape\u001b[0m\u001b[0;34m)\u001b[0m\u001b[0;34m\u001b[0m\u001b[0;34m\u001b[0m\u001b[0m\n\u001b[1;32m     14\u001b[0m \u001b[0minputs\u001b[0m \u001b[0;34m=\u001b[0m \u001b[0mtorch\u001b[0m\u001b[0;34m.\u001b[0m\u001b[0mzeros\u001b[0m\u001b[0;34m(\u001b[0m\u001b[0;36m10\u001b[0m\u001b[0;34m)\u001b[0m\u001b[0;34m.\u001b[0m\u001b[0mto\u001b[0m\u001b[0;34m(\u001b[0m\u001b[0mdevice\u001b[0m\u001b[0;34m=\u001b[0m\u001b[0mdevice\u001b[0m\u001b[0;34m)\u001b[0m\u001b[0;34m\u001b[0m\u001b[0;34m\u001b[0m\u001b[0m\n\u001b[0;32m---> 15\u001b[0;31m \u001b[0mjust_pos\u001b[0m \u001b[0;34m=\u001b[0m \u001b[0mtorch\u001b[0m\u001b[0;34m.\u001b[0m\u001b[0mstack\u001b[0m\u001b[0;34m(\u001b[0m\u001b[0;34m[\u001b[0m\u001b[0mgetattr\u001b[0m\u001b[0;34m(\u001b[0m\u001b[0mmodel\u001b[0m\u001b[0;34m.\u001b[0m\u001b[0mtransformer_encoder\u001b[0m\u001b[0;34m.\u001b[0m\u001b[0mlayers\u001b[0m\u001b[0;34m,\u001b[0m \u001b[0;34m'0'\u001b[0m\u001b[0;34m)\u001b[0m\u001b[0;34m.\u001b[0m\u001b[0mnorm1\u001b[0m\u001b[0;34m(\u001b[0m\u001b[0mmodel\u001b[0m\u001b[0;34m.\u001b[0m\u001b[0mpos_encoder\u001b[0m\u001b[0;34m(\u001b[0m\u001b[0mtorch\u001b[0m\u001b[0;34m.\u001b[0m\u001b[0mzeros_like\u001b[0m\u001b[0;34m(\u001b[0m\u001b[0mmodel\u001b[0m\u001b[0;34m.\u001b[0m\u001b[0mencoder\u001b[0m\u001b[0;34m(\u001b[0m\u001b[0minputs\u001b[0m\u001b[0;34m)\u001b[0m\u001b[0;34m)\u001b[0m \u001b[0;34m*\u001b[0m \u001b[0mmath\u001b[0m\u001b[0;34m.\u001b[0m\u001b[0msqrt\u001b[0m\u001b[0;34m(\u001b[0m\u001b[0mmodel\u001b[0m\u001b[0;34m.\u001b[0m\u001b[0md_model\u001b[0m\u001b[0;34m)\u001b[0m\u001b[0;34m)\u001b[0m\u001b[0;34m)\u001b[0m\u001b[0;34m]\u001b[0m\u001b[0;34m)\u001b[0m\u001b[0;34m.\u001b[0m\u001b[0mcpu\u001b[0m\u001b[0;34m(\u001b[0m\u001b[0;34m)\u001b[0m\u001b[0;34m.\u001b[0m\u001b[0msqueeze\u001b[0m\u001b[0;34m(\u001b[0m\u001b[0;34m)\u001b[0m\u001b[0;34m\u001b[0m\u001b[0;34m\u001b[0m\u001b[0m\n\u001b[0m\u001b[1;32m     16\u001b[0m \u001b[0;34m\u001b[0m\u001b[0m\n\u001b[1;32m     17\u001b[0m \u001b[0;31m# Q matrix setup\u001b[0m\u001b[0;34m\u001b[0m\u001b[0;34m\u001b[0m\u001b[0m\n",
-      "\u001b[0;32m/cmlscratch/lfowl/miniconda3/envs/breaching/lib/python3.9/site-packages/torch/nn/modules/module.py\u001b[0m in \u001b[0;36m_call_impl\u001b[0;34m(self, *input, **kwargs)\u001b[0m\n\u001b[1;32m   1100\u001b[0m         if not (self._backward_hooks or self._forward_hooks or self._forward_pre_hooks or _global_backward_hooks\n\u001b[1;32m   1101\u001b[0m                 or _global_forward_hooks or _global_forward_pre_hooks):\n\u001b[0;32m-> 1102\u001b[0;31m             \u001b[0;32mreturn\u001b[0m \u001b[0mforward_call\u001b[0m\u001b[0;34m(\u001b[0m\u001b[0;34m*\u001b[0m\u001b[0minput\u001b[0m\u001b[0;34m,\u001b[0m \u001b[0;34m**\u001b[0m\u001b[0mkwargs\u001b[0m\u001b[0;34m)\u001b[0m\u001b[0;34m\u001b[0m\u001b[0;34m\u001b[0m\u001b[0m\n\u001b[0m\u001b[1;32m   1103\u001b[0m         \u001b[0;31m# Do not call functions when jit is used\u001b[0m\u001b[0;34m\u001b[0m\u001b[0;34m\u001b[0m\u001b[0m\n\u001b[1;32m   1104\u001b[0m         \u001b[0mfull_backward_hooks\u001b[0m\u001b[0;34m,\u001b[0m \u001b[0mnon_full_backward_hooks\u001b[0m \u001b[0;34m=\u001b[0m \u001b[0;34m[\u001b[0m\u001b[0;34m]\u001b[0m\u001b[0;34m,\u001b[0m \u001b[0;34m[\u001b[0m\u001b[0;34m]\u001b[0m\u001b[0;34m\u001b[0m\u001b[0;34m\u001b[0m\u001b[0m\n",
-      "\u001b[0;32m/cmlscratch/lfowl/miniconda3/envs/breaching/lib/python3.9/site-packages/torch/nn/modules/sparse.py\u001b[0m in \u001b[0;36mforward\u001b[0;34m(self, input)\u001b[0m\n\u001b[1;32m    156\u001b[0m \u001b[0;34m\u001b[0m\u001b[0m\n\u001b[1;32m    157\u001b[0m     \u001b[0;32mdef\u001b[0m \u001b[0mforward\u001b[0m\u001b[0;34m(\u001b[0m\u001b[0mself\u001b[0m\u001b[0;34m,\u001b[0m \u001b[0minput\u001b[0m\u001b[0;34m:\u001b[0m \u001b[0mTensor\u001b[0m\u001b[0;34m)\u001b[0m \u001b[0;34m->\u001b[0m \u001b[0mTensor\u001b[0m\u001b[0;34m:\u001b[0m\u001b[0;34m\u001b[0m\u001b[0;34m\u001b[0m\u001b[0m\n\u001b[0;32m--> 158\u001b[0;31m         return F.embedding(\n\u001b[0m\u001b[1;32m    159\u001b[0m             \u001b[0minput\u001b[0m\u001b[0;34m,\u001b[0m \u001b[0mself\u001b[0m\u001b[0;34m.\u001b[0m\u001b[0mweight\u001b[0m\u001b[0;34m,\u001b[0m \u001b[0mself\u001b[0m\u001b[0;34m.\u001b[0m\u001b[0mpadding_idx\u001b[0m\u001b[0;34m,\u001b[0m \u001b[0mself\u001b[0m\u001b[0;34m.\u001b[0m\u001b[0mmax_norm\u001b[0m\u001b[0;34m,\u001b[0m\u001b[0;34m\u001b[0m\u001b[0;34m\u001b[0m\u001b[0m\n\u001b[1;32m    160\u001b[0m             self.norm_type, self.scale_grad_by_freq, self.sparse)\n",
-      "\u001b[0;32m/cmlscratch/lfowl/miniconda3/envs/breaching/lib/python3.9/site-packages/torch/nn/functional.py\u001b[0m in \u001b[0;36membedding\u001b[0;34m(input, weight, padding_idx, max_norm, norm_type, scale_grad_by_freq, sparse)\u001b[0m\n\u001b[1;32m   2042\u001b[0m         \u001b[0;31m# remove once script supports set_grad_enabled\u001b[0m\u001b[0;34m\u001b[0m\u001b[0;34m\u001b[0m\u001b[0m\n\u001b[1;32m   2043\u001b[0m         \u001b[0m_no_grad_embedding_renorm_\u001b[0m\u001b[0;34m(\u001b[0m\u001b[0mweight\u001b[0m\u001b[0;34m,\u001b[0m \u001b[0minput\u001b[0m\u001b[0;34m,\u001b[0m \u001b[0mmax_norm\u001b[0m\u001b[0;34m,\u001b[0m \u001b[0mnorm_type\u001b[0m\u001b[0;34m)\u001b[0m\u001b[0;34m\u001b[0m\u001b[0;34m\u001b[0m\u001b[0m\n\u001b[0;32m-> 2044\u001b[0;31m     \u001b[0;32mreturn\u001b[0m \u001b[0mtorch\u001b[0m\u001b[0;34m.\u001b[0m\u001b[0membedding\u001b[0m\u001b[0;34m(\u001b[0m\u001b[0mweight\u001b[0m\u001b[0;34m,\u001b[0m \u001b[0minput\u001b[0m\u001b[0;34m,\u001b[0m \u001b[0mpadding_idx\u001b[0m\u001b[0;34m,\u001b[0m \u001b[0mscale_grad_by_freq\u001b[0m\u001b[0;34m,\u001b[0m \u001b[0msparse\u001b[0m\u001b[0;34m)\u001b[0m\u001b[0;34m\u001b[0m\u001b[0;34m\u001b[0m\u001b[0m\n\u001b[0m\u001b[1;32m   2045\u001b[0m \u001b[0;34m\u001b[0m\u001b[0m\n\u001b[1;32m   2046\u001b[0m \u001b[0;34m\u001b[0m\u001b[0m\n",
-      "\u001b[0;31mRuntimeError\u001b[0m: Expected tensor for argument #1 'indices' to have one of the following scalar types: Long, Int; but got torch.cuda.FloatTensor instead (while checking arguments for embedding)"
-=======
       "[('in_proj_weight', torch.Size([1536, 512])), ('in_proj_bias', torch.Size([1536])), ('out_proj.weight', torch.Size([512, 512])), ('out_proj.bias', torch.Size([512]))]\n"
->>>>>>> e206bce5
      ]
     }
    ],
@@ -543,8 +402,6 @@
     "# Here we see about the MHA layer. in_proj_weight is Q, K, V matrices.\n",
     "print([(k, v.shape) for k,v in getattr(model.transformer_encoder.layers, '0').self_attn.named_parameters()])\n",
     "# In order: \"q, k, v\"\n",
-    "\n",
-    "sequence_token_weight = 0.075 \n",
     "\n",
     "# Let's set the query matrix to produce just the first positional encoding (or could be any index - might want last index)\n",
     "qkv_shape = getattr(model.transformer_encoder.layers, '0').self_attn.in_proj_weight.data.shape[0] \n",
@@ -555,7 +412,6 @@
     "just_pos = torch.stack([getattr(model.transformer_encoder.layers, '0').norm1(model.pos_encoder(torch.zeros_like(model.encoder(inputs)) * math.sqrt(model.d_model)))]).cpu().squeeze()\n",
     "\n",
     "# Q matrix setup\n",
-    "# We make the weight 0, and the bias some (large multiple of) positional encoding\n",
     "# Make the position super super large to skew softmax\n",
     "getattr(model.transformer_encoder.layers, '0').self_attn.in_proj_bias.data[:qkv_shape//3] = 1000*just_pos[0,0,:]\n",
     "getattr(model.transformer_encoder.layers, '0').self_attn.in_proj_weight.data[:qkv_shape//3] = torch.zeros((qkv_shape//3, qkv_shape//3))\n",
@@ -566,28 +422,8 @@
     "# V matrix setup (identity)\n",
     "getattr(model.transformer_encoder.layers, '0').self_attn.in_proj_weight.data[2*(qkv_shape//3):] = torch.eye(qkv_shape//3)\n",
     "\n",
-    "# So, (QK^T)V just adds the same vector (first word embedding) to each word in the sequence.  \n",
-    "\n",
     "# Linear layer at the end of MHA - set to small value to not 'skew' embeddings too much\n",
-    "getattr(model.transformer_encoder.layers, '0').self_attn.out_proj.weight.data = sequence_token_weight*torch.eye(qkv_shape//3)\n"
-   ]
-  },
-  {
-   "cell_type": "code",
-   "execution_count": 21,
-   "id": "406b9501",
-   "metadata": {},
-   "outputs": [
-    {
-     "name": "stdout",
-     "output_type": "stream",
-     "text": [
-      "torch.Size([25, 2])\n"
-     ]
-    }
-   ],
-   "source": [
-    "print(inputs.shape)"
+    "getattr(model.transformer_encoder.layers, '0').self_attn.out_proj.weight.data = 0.05*torch.eye(qkv_shape//3)\n"
    ]
   },
   {
@@ -600,11 +436,7 @@
   },
   {
    "cell_type": "code",
-<<<<<<< HEAD
-   "execution_count": 176,
-=======
    "execution_count": 14,
->>>>>>> e206bce5
    "id": "dc18cbd2",
    "metadata": {},
    "outputs": [],
@@ -624,11 +456,7 @@
   },
   {
    "cell_type": "code",
-<<<<<<< HEAD
-   "execution_count": 177,
-=======
    "execution_count": 15,
->>>>>>> e206bce5
    "id": "14ac0b59",
    "metadata": {},
    "outputs": [],
@@ -683,7 +511,7 @@
   },
   {
    "cell_type": "code",
-   "execution_count": 178,
+   "execution_count": null,
    "id": "e6b66f7c",
    "metadata": {},
    "outputs": [
@@ -692,12 +520,7 @@
      "output_type": "stream",
      "text": [
       "In Linear: transformer_encoder.layers.0.linear1\n",
-<<<<<<< HEAD
-      "Computing feature distribution before the transformer_encoder.layers.0.linear1 layer from external data.\n",
-      "Feature mean is -0.11086225509643555, feature std is 0.8909378051757812.\n"
-=======
       "Computing feature distribution before the transformer_encoder.layers.0.linear1 layer from external data.\n"
->>>>>>> e206bce5
      ]
     }
    ],
@@ -742,13 +565,13 @@
   },
   {
    "cell_type": "code",
-   "execution_count": 179,
+   "execution_count": null,
    "id": "e5ba806d",
    "metadata": {},
    "outputs": [],
    "source": [
     "criterion = nn.CrossEntropyLoss()\n",
-    "inputs, targets = get_batch(train_data, 1000)\n",
+    "inputs, targets = get_batch(train_data, 100)\n",
     "#inputs, targets = get_batch(train_data, 0)\n",
     "inputs = inputs.to(device=device)\n",
     "model.to(device=device)\n",
@@ -776,7 +599,7 @@
   },
   {
    "cell_type": "code",
-   "execution_count": 180,
+   "execution_count": null,
    "id": "778d2a64",
    "metadata": {},
    "outputs": [],
@@ -813,7 +636,7 @@
   },
   {
    "cell_type": "markdown",
-   "id": "2b89ac40",
+   "id": "4f80945e",
    "metadata": {},
    "source": [
     "### Let's associate tokens with embeddings"
@@ -821,8 +644,8 @@
   },
   {
    "cell_type": "code",
-   "execution_count": 181,
-   "id": "e566a6b6",
+   "execution_count": null,
+   "id": "33461f76",
    "metadata": {},
    "outputs": [],
    "source": [
@@ -850,7 +673,7 @@
     "order = sorted(order, key=lambda x: x[1])\n",
     "\n",
     "# Now let's re-sort the tokens by this order\n",
-    "sorted_tokens1 = [leaked_tokens[order[i][0]] for i in range(len(order))]"
+    "sorted_tokens1 = sorted_tokens1 = [leaked_tokens[order[i][0]] for i in range(len(order))]"
    ]
   },
   {
@@ -865,7 +688,7 @@
   },
   {
    "cell_type": "markdown",
-   "id": "a0fd169d",
+   "id": "32fa016b",
    "metadata": {},
    "source": [
     "### Now let's get each token's position, as well as splitting sequences"
@@ -873,7 +696,7 @@
   },
   {
    "cell_type": "code",
-   "execution_count": 182,
+   "execution_count": null,
    "id": "66ee6151",
    "metadata": {},
    "outputs": [],
@@ -957,46 +780,10 @@
   },
   {
    "cell_type": "code",
-   "execution_count": 183,
+   "execution_count": null,
    "id": "065ccaaf",
    "metadata": {},
-   "outputs": [
-    {
-     "name": "stdout",
-     "output_type": "stream",
-     "text": [
-      "GROUND TRUTH SEQUENCES \n",
-      "--------------------------------------------------\n",
-      "USER SEQUENCE 0\n",
-      "<unk> , meaning always ready . the three main characters are <unk> kurt irving , an army officer falsely accused of treason who wishes to\n",
-      "\n",
-      "\n",
-      "USER SEQUENCE 1\n",
-      "she started researching on the beads , organized a proper <unk> display of the artifacts of the site at the pondicherry museum , and brought\n",
-      "\n",
-      "\n",
-      "\n",
-      "\n",
-      "\n",
-      "RECONSTRUCTED JUMBLED SEQUENCES (OLD METHOD) \n",
-      "--------------------------------------------------\n",
-      "<unk> she , started meaning researching always on ready the beads . army organized three a proper characters are display of kurt at artifacts irving main an site officer falsely accused pondicherry treason museum who and wishes brought to\n",
-      "\n",
-      "\n",
-      "\n",
-      "RECONSTRUCTED SPLIT SEQUENCES (NEW METHOD) \n",
-      "--------------------------------------------------\n",
-      "RECONSTRUCTED SEQUENCE 0\n",
-      "<unk> , meaning always ready . army three characters are kurt irving an officer falsely accused treason who wishes to\n",
-      "\n",
-      "\n",
-      "RECONSTRUCTED SEQUENCE 1\n",
-      "she started researching on the beads organized a proper display of at artifacts main site pondicherry museum and brought\n",
-      "\n",
-      "\n"
-     ]
-    }
-   ],
+   "outputs": [],
    "source": [
     "print(\"GROUND TRUTH SEQUENCES \\n\" + '-'*50)\n",
     "for i in range(inputs.shape[-1]):\n",
@@ -1013,8 +800,7 @@
     "for i in range(len(sentences)):\n",
     "    print(f'RECONSTRUCTED SEQUENCE {i}')\n",
     "    print(' '.join(vocab.lookup_tokens(sentences[i]))) # What we reconstruct\n",
-    "    print('\\n')\n",
-    "    \n"
+    "    print('\\n')\n"
    ]
   },
   {
