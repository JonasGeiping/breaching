"""Implement server code. This will be short, if the server is honest."""

"""Payload template:

payload should be a dict containing the key data and a list of payloads. The length of this list is num_queries.
Each entry in the list of payloads contains at least the keys "parameters" and "buffers".
"""




import torch
from torch.hub import load_state_dict_from_url
<<<<<<< HEAD
from .malicious_modifications import ImprintBlock, DifferentialBlock, RecoveryOptimizer, OneShotBlock
from .malicious_modifications.parameter_utils import _make_average_layer, _make_linear_biases
from .malicious_modifications.parameter_utils import _eliminate_shortcut_weight, _set_bias, _set_layer, rgetattr, _set_pathmod_layer

=======
from .malicious_modifications import ImprintBlock, DifferentialBlock, RecoveryOptimizer, SparseImprintBlock
from .malicious_modifications.parameter_utils import introspect_model, replace_module_by_instance
>>>>>>> fbe82ef0
class HonestServer():
    """Implement an honest server protocol."""

    def __init__(self, model, loss, cfg_case, setup=dict(dtype=torch.float, device=torch.device('cpu')), external_dataloader=None):
        """Inialize the server settings."""
        self.model = model
        if cfg_case.user.batch_norm_training:
            self.model.train()
        else:
            self.model.eval()
        self.loss = loss
        self.setup = setup

        self.num_queries = cfg_case.num_queries

        self.cfg_data = cfg_case.data  # Data configuration has to be shared across all parties to keep preprocessing consistent
        self.cfg_server = cfg_case.server

        self.external_dataloader = external_dataloader

        self.secrets = dict()  # Should be nothing in here

    def reconfigure_model(self, model_state):
        """Reinitialize, continue training or otherwise modify model parameters in a benign way."""
        for name, module in self.model.named_modules():
            if model_state == 'untrained':
                if hasattr(module, 'reset_parameters'):
                    module.reset_parameters()
            elif model_state == 'trained':
                pass  # model was already loaded as pretrained model
            elif model_state == 'moco':
                pass  # will be loaded below
            elif model_state == 'linearized':
                with torch.no_grad():
                    if isinstance(module, torch.nn.BatchNorm2d):
                        module.weight.data = module.running_var.data.clone()
                        module.bias.data = module.running_mean.data.clone() + 10
                    if isinstance(module, torch.nn.Conv2d) and hasattr(module, 'bias'):
                        module.bias.data += 10
            elif model_state == 'orthogonal':
                # reinit model with orthogonal parameters:
                if hasattr(module, 'reset_parameters'):
                    module.reset_parameters()
                if 'conv' in name or 'linear' in name:
                    torch.nn.init.orthogonal_(module.weight, gain=1)
        if model_state == 'moco':
            try:
                # url = 'https://dl.fbaipublicfiles.com/moco/moco_checkpoints/moco_v2_800ep/moco_v2_800ep_pretrain.pth.tar'
                # url = 'https://dl.fbaipublicfiles.com/moco/moco_checkpoints/moco_v2_200ep/moco_v2_200ep_pretrain.pth.tar'
                url = 'https://dl.fbaipublicfiles.com/moco-v3/r-50-1000ep/linear-1000ep.pth.tar'
                state_dict = load_state_dict_from_url(
                    url, progress=True, map_location=torch.device('cpu'))['state_dict']
                for key in list(state_dict.keys()):
                    val = state_dict.pop(key)
                    # sanitized_key = key.replace('module.encoder_q.', '') # for mocov2
                    sanitized_key = key.replace('module.', '')
                    state_dict[sanitized_key] = val

                self.model.load_state_dict(state_dict, strict=True)  # The fc layer is not actually loaded here
            except FileNotFoundError:
                raise ValueError('No MoCo data found for this architecture.')

    def distribute_payload(self):
        """Server payload to send to users. These are only references, to simplfiy the simulation."""

        queries = []
        for round in range(self.num_queries):
            self.reconfigure_model(self.cfg_server.model_state)
            honest_model_parameters = [p for p in self.model.parameters()]  # do not send only the generators
            honest_model_buffers = [b for b in self.model.buffers()]
            queries.append(dict(parameters=honest_model_parameters, buffers=honest_model_buffers))
        return dict(queries=queries, data=self.cfg_data)

    def prepare_model(self):
        """This server is honest."""
        return self.model


class MaliciousModelServer(HonestServer):
    """Implement a malicious server protocol."""

    def __init__(self, model, loss, cfg_case, setup=dict(dtype=torch.float, device=torch.device('cpu')), external_dataloader=None):
        """Inialize the server settings."""
        super().__init__(model, loss, cfg_case, setup, external_dataloader)
        self.model_state = 'custom'  # Do not mess with model parameters no matter what init is agreed upon
        self.secrets = dict()

    def prepare_model(self):
        """This server is not honest :>"""

        modified_model = self.model
<<<<<<< HEAD
        for key, val in self.cfg_server.model_modification.items():
            if key == 'ImprintBlock':
                input_dim = self.cfg_data.shape[0] * self.cfg_data.shape[1] * self.cfg_data.shape[2]
                block = ImprintBlock(input_dim, num_bins=val['num_bins'], alpha=val['alpha'])
                modified_model = torch.nn.Sequential(torch.nn.Flatten(),
                                                     block,
                                                     torch.nn.Unflatten(
                                                         dim=1, unflattened_size=tuple(self.cfg_data.shape)),
                                                     modified_model)
                self.secrets['ImprintBlock'] = dict(weight_idx=0, bias_idx=1)  # block position
            elif key == 'DifferentialBlock':
                input_dim = self.cfg_data.shape[0] * self.cfg_data.shape[1] * self.cfg_data.shape[2]
                block = DifferentialBlock(input_dim, num_bins=val['num_bins'], alpha=None)
                modified_model = torch.nn.Sequential(torch.nn.Flatten(),
                                                     block,
                                                     torch.nn.Unflatten(
                                                         dim=1, unflattened_size=tuple(self.cfg_data.shape)),
                                                     modified_model)
                self.secrets['DifferentialBlock'] = dict(weight_idx=0, bias_idx=1)  # block position
            elif key == 'OneShotBlock':
                input_dim = self.cfg_data.shape[0] * self.cfg_data.shape[1] * self.cfg_data.shape[2]
                block = OneShotBlock(input_dim, num_bins=val['num_bins'], alpha=val['alpha'])
                modified_model = torch.nn.Sequential(torch.nn.Flatten(),
                                                     block,
                                                     torch.nn.Unflatten(
                                                         dim=1, unflattened_size=tuple(self.cfg_data.shape)),
                                                     modified_model)
                self.secrets['ImprintBlock'] = dict(weight_idx=0, bias_idx=1)  # block position
=======
        if self.cfg_server.model_modification.type == 'ImprintBlock':
            block_fn = ImprintBlock
        elif self.cfg_server.model_modification.type == 'SparseImprintBlock':
            block_fn = SparseImprintBlock
        elif self.cfg_server.model_modification.type == 'DifferentialBlock':
            block_fn = DifferentialBlock
        else:
            raise ValueError('Unknown modification')

        modified_model, secrets = self._place_malicious_block(modified_model, block_fn,
                                                              self.cfg_server.model_modification.num_bins,
                                                              self.cfg_server.model_modification.position)
        self.secrets['ImprintBlock'] = secrets

        if self.cfg_server.model_modification.position is not None:
            self._linearize_up_to_imprint(modified_model, ImprintBlock)  # Linearize full model for SparseImprint
>>>>>>> fbe82ef0
        self.model = modified_model
        return self.model

    def _place_malicious_block(self, modified_model, block_fn, num_bins, position=None):
        """The block is placed directly before the named module. If none is given, the block is placed at the start."""
        if position is None:
            input_dim = self.cfg_data.shape[0] * self.cfg_data.shape[1] * self.cfg_data.shape[2]
            block = block_fn(input_dim, num_bins=num_bins)
            modified_model = torch.nn.Sequential(torch.nn.Flatten(), block,
                                                 torch.nn.Unflatten(dim=1, unflattened_size=tuple(self.cfg_data.shape)),
                                                 modified_model)
            secrets = dict(weight_idx=0, bias_idx=1, shape=tuple(self.cfg_data.shape))
        else:
            block_found = False
            for name, module in modified_model.named_modules():
                if position in name:  # give some leeway for additional containers.
                    feature_shapes = introspect_model(modified_model, tuple(self.cfg_data.shape))
                    data_shape = feature_shapes[name]['shape'][1:]
                    print(f'Block inserted at feature shape {data_shape}.')
                    module_to_be_modified = module
                    block_found = True
                    break

            if not block_found:
                raise ValueError(f'Could not find module {position} in model to insert layer.')
            input_dim = data_shape[0] * data_shape[1] * data_shape[2]
            block = block_fn(input_dim, num_bins=num_bins)

            replacement = torch.nn.Sequential(torch.nn.Flatten(), block,
                                              torch.nn.Unflatten(dim=1, unflattened_size=data_shape),
                                              module_to_be_modified)
            replace_module_by_instance(modified_model, module_to_be_modified, replacement)
            for idx, param in enumerate(modified_model.parameters()):
                if param is block.linear0.weight:
                    weight_idx = idx
                if param is block.linear0.bias:
                    bias_idx = idx
            secrets = dict(weight_idx=weight_idx, bias_idx=bias_idx, shape=data_shape)

        return modified_model, secrets


    def _linearize_up_to_imprint(self, model, block_fn):
        first_conv_set = False  # todo: make this nice
        for name, module in self.model.named_modules():
            if isinstance(module, block_fn):
                break
            with torch.no_grad():
                if isinstance(module, torch.nn.BatchNorm2d):
                    # module.weight.data = (module.running_var.data.clone() + module.eps).sqrt()
                    # module.bias.data = module.running_mean.data.clone()
                    torch.nn.init.ones_(module.running_var)
                    torch.nn.init.ones_(module.weight)
                    torch.nn.init.zeros_(module.running_mean)
                    torch.nn.init.zeros_(module.bias)
                if isinstance(module, torch.nn.Conv2d):
                    if not first_conv_set:
                        torch.nn.init.dirac_(module.weight)
                        num_groups = module.out_channels // 3
                        module.weight.data[:num_groups * 3] = torch.cat([module.weight.data[:3, :3, :, :]] * num_groups)
                        first_conv_set = True
                    else:
                        torch.nn.init.zeros_(module.weight)  # this is the resnet rule
                if 'downsample.0' in name:
                    torch.nn.init.dirac_(module.weight)
                    num_groups = module.out_channels // module.in_channels
                    concat = torch.cat([module.weight.data[:module.in_channels, :module.in_channels, :, :]] * num_groups)
                    module.weight.data[:num_groups * module.in_channels] = concat
                if isinstance(module, torch.nn.ReLU):
                    replace_module_by_instance(model, module, torch.nn.Identity())

class MaliciousParameterServer(HonestServer):
    """Implement a malicious server protocol."""

    def __init__(self, model, loss, cfg_case, setup=dict(dtype=torch.float, device=torch.device('cpu')), external_dataloader=None):
        """Inialize the server settings."""
        super().__init__(model, loss, cfg_case, setup, external_dataloader)
        self.secrets = dict()

        if 'optimization' in cfg_case.server.param_modification.keys():
            self.parameter_algorithm = RecoveryOptimizer(self.model, self.loss, self.cfg_data, cfg_case.impl,
                                                         cfg_optim=cfg_case.server.param_modification['optimization'],
                                                         setup=setup, external_data=external_dataloader)
            self.secrets['layers'] = cfg_case.server.param_modification.optimization.layers

    def prepare_model(self):
        """This server is not honest, but the model architecture stays normal."""
        return self.model

    def reconfigure_model(self, model_state):
        """Reinitialize, continue training or otherwise modify model parameters."""
        super().reconfigure_model(model_state)  # Load the benign model state first

        # Then do fun things:
        self.parameter_algorithm.optimize_recovery()


class PathParameterServer(HonestServer):

    def __init__(self, model, loss, cfg_case, setup=dict(dtype=torch.float, device=torch.device('cpu')), external_dataloader=None):
        """Inialize the server settings."""
        super().__init__(model, loss, cfg_case, setup, external_dataloader)
        self.secrets = dict()
        self.num_bins = cfg_case.num_paths
        self.alpha = self.cfg_server.alpha
        self.num_paths = self.cfg_server.num_paths

        self.bins, self.bin_val = self._get_bins()

    def prepare_model(self):
        """This server is not honest, we sneak in a hardtanh layer."""
        '''
        self.model.avgpool = torch.nn.Sequential(torch.nn.AdaptiveAvgPool2d((1, 1)),
                                                 torch.nn.Hardtanh(min_val=0, max_val=self.bin_val))
        '''
        self.model.hardtan = torch.nn.Hardtanh(min_val=0, max_val=self.bin_val)
        return self.model

    def reconfigure_model(self, model_state):
        """Reinitialize, continue training or otherwise modify model parameters."""
        super().reconfigure_model(model_state)  # Load the benign model state first
        self._path_parameters()
        self.std, self.mu = self._feature_distribution()
        self.bins = (torch.tensor(self.bins) - (self.mu / self.std)).tolist()
        self._set_linear_layer(self.mu.item(), self.std.item())

    def _path_parameters(self):
        """Setting the paths in the network (feature extractor)
        TODO: This shouldn't go just by names in the future
        """
        ratio = 1
        for (name, _) in self.model.named_parameters():
            if 'shortcut' in name:
                if 'weight' in name:
                    _eliminate_shortcut_weight(rgetattr(self.model, name))
            elif 'conv' in name:
                ratio = _set_layer(rgetattr(self.model, name), self.num_paths)
            elif 'bias' in name:
                ratio = 1

    def _set_linear_layer(self, mu, sigma):
        """Setting the linear layer of the network appropriately once mean, std of features have been figured out.
        TODO: This shouldn't go just by names in the future
        """
        for (name, _) in self.model.named_parameters():
            if 'path_mod' in name:
                if 'weight' in name:
                    rgetattr(self.model, name).data = (1 / self.std) * torch.ones_like(rgetattr(self.model, name).data)
                    _set_pathmod_layer(rgetattr(self.model, name), self.num_paths)

                elif 'bias' in name:
                    _make_linear_biases(rgetattr(self.model, name), self.bins)

            if 'linear' in name or 'classifier' in name:
                if 'weight' in name:
                    rgetattr(self.model, name).data = torch.ones_like(rgetattr(self.model, name).data)
                elif 'bias' in name:
                    rgetattr(self.model, name).data = torch.zeros_like(rgetattr(self.model, name).data)

    def _feature_distribution(self):
        """Compute the mean and std of the feature layer of the given network."""
        features = dict()

        def named_hook(name):
            def hook_fn(module, input, output):
                features[name] = input[0]
            return hook_fn
        # for name, module in reversed(list(self.model.named_modules())):
        for name, module in list(self.model.named_modules()):
            # if isinstance(module, (torch.nn.Hardtanh)):
            if isinstance(module, (torch.nn.Linear)):
                hook = module.register_forward_hook(named_hook(name))
                feature_layer_name = name
                break
        feats = []
        self.model.train()
        self.model.to(**self.setup)
        print(f'Computing feature distribution before the {feature_layer_name} layer from external data.')
        for i, (inputs, target) in enumerate(self.external_dataloader):
            inputs = inputs.to(**self.setup)
            self.model(inputs)
        self.model.eval()
        for i, (inputs, target) in enumerate(self.external_dataloader):
            inputs = inputs.to(**self.setup)
            self.model(inputs)
            feats.append(features[feature_layer_name].detach().view(inputs.shape[0], -1).clone().cpu())
        tot_sum = torch.sum(torch.cat(feats), dim=-1) / self.num_paths
        std, mu = torch.std_mean(tot_sum)
        print(f'Feature mean is {mu.item()}, feature std is {std.item()}.')
        self.model.eval()
        self.model.cpu()
        hook.remove()

        return std, mu

    def _get_bins(self, mu=0, std=1):
        import numpy as np
        order_stats = [self._get_order_stats(r + 1, self.num_bins, mu, std) for r in range(self.num_bins)]
        diffs = [order_stats[i] - order_stats[i + 1] for i in range(len(order_stats) - 1)]

        bin_val = -np.median(diffs)
        half_dist = (self.num_bins * bin_val) / 2
        bins = (-np.linspace(mu - half_dist, mu + half_dist, self.num_bins, endpoint=False)).tolist()
        return bins, bin_val

    def _get_order_stats(self, r, n, mu=0, sigma=1):
        r"""
        r Order statistics can be computed as follows:
        E(r:n) = \mu + \Phi^{-1}\left( \frac{r-a}{n-2a+1} \sigma \right)
        where a = 0.375
        """
        from scipy.stats import norm
        return mu + norm.ppf((r - self.alpha) / (n - 2 * self.alpha + 1)) * sigma


class StackParameterServer(HonestServer):

    def __init__(self, model, loss, cfg_case, setup=dict(dtype=torch.float, device=torch.device('cpu')), external_dataloader=None):
        """Inialize the server settings."""
        super().__init__(model, loss, cfg_case, setup, external_dataloader)
        self.secrets = dict()
        self.num_paths = cfg_case.num_paths
        self.num_bins = cfg_case.num_paths
        self.alpha = self.cfg_server.alpha
        self.bins, self.bin_val = self._get_bins()

    def prepare_model(self):
        """This server is not honest, we sneak in a hardtanh layer."""
        self.model.hardtan = torch.nn.Hardtanh(min_val=0, max_val=self.bin_val)
        return self.model

    def reconfigure_model(self, model_state):
        """Reinitialize, continue training or otherwise modify model parameters."""
        super().reconfigure_model(model_state)  # Load the benign model state first
        self.std, self.mu = self._feature_distribution()
        self.bins = (torch.tensor(self.bins) - (self.mu / self.std)).tolist()
        self._set_linear_layer(self.mu.item(), self.std.item())

    def _set_linear_layer(self, mu, sigma):
        """Setting the linear layer of the network appropriately once mean, std of features have been figured out.
        TODO: This shouldn't go just by names in the future
        """
        for (name, _) in self.model.named_parameters():
            if 'path_mod' in name:
                if 'weight' in name:
                    rgetattr(self.model, name).data = (1 / self.std) * torch.ones_like(rgetattr(self.model, name).data)
                    _set_pathmod_layer(rgetattr(self.model, name), self.num_paths)

                elif 'bias' in name:
                    _make_linear_biases(rgetattr(self.model, name), self.bins)

            if 'linear' in name or 'classifier' in name:
                if 'weight' in name:
                    rgetattr(self.model, name).data = torch.ones_like(rgetattr(self.model, name).data)
                elif 'bias' in name:
                    rgetattr(self.model, name).data = torch.zeros_like(rgetattr(self.model, name).data)

    def _feature_distribution(self):
        """Compute the mean and std of the feature layer of the given network."""
        features = dict()

        def named_hook(name):
            def hook_fn(module, input, output):
                features[name] = input[0]
            return hook_fn
        # for name, module in reversed(list(self.model.named_modules())):
        for name, module in list(self.model.named_modules()):
            # if isinstance(module, (torch.nn.Hardtanh)):
            if isinstance(module, (torch.nn.Linear)):
                hook = module.register_forward_hook(named_hook(name))
                feature_layer_name = name
                break
        feats = []
        self.model.train()
        self.model.to(**self.setup)
        print(f'Computing feature distribution before the {feature_layer_name} layer from external data.')
        for i, (inputs, target) in enumerate(self.external_dataloader):
            inputs = inputs.to(**self.setup)
            self.model(inputs)
        self.model.eval()
        for i, (inputs, target) in enumerate(self.external_dataloader):
            inputs = inputs.to(**self.setup)
            self.model(inputs)
            feats.append(features[feature_layer_name].detach().view(inputs.shape[0], -1).clone().cpu())
        tot_sum = torch.sum(torch.cat(feats), dim=-1) / self.num_paths
        std, mu = torch.std_mean(tot_sum)
        print(f'Feature mean is {mu.item()}, feature std is {std.item()}.')
        self.model.eval()
        self.model.cpu()
        hook.remove()

        return std, mu

    def _get_bins(self, mu=0, std=1):
        import numpy as np
        order_stats = [self._get_order_stats(r + 1, self.num_bins, mu, std) for r in range(self.num_bins)]
        diffs = [order_stats[i] - order_stats[i + 1] for i in range(len(order_stats) - 1)]
        bin_val = -np.median(diffs)
        half_dist = (self.num_bins * bin_val) / 2
        bins = (-np.linspace(mu - half_dist, mu + half_dist, self.num_bins, endpoint=False)).tolist()
        return bins, bin_val

    def _get_order_stats(self, r, n, mu=0, sigma=1):
        r"""
        r Order statistics can be computed as follows:
        E(r:n) = \mu + \Phi^{-1}\left( \frac{r-a}{n-2a+1} \sigma \right)
        where a = 0.375
        """
        from scipy.stats import norm
        return mu + norm.ppf((r - self.alpha) / (n - 2 * self.alpha + 1)) * sigma<|MERGE_RESOLUTION|>--- conflicted
+++ resolved
@@ -11,15 +11,8 @@
 
 import torch
 from torch.hub import load_state_dict_from_url
-<<<<<<< HEAD
-from .malicious_modifications import ImprintBlock, DifferentialBlock, RecoveryOptimizer, OneShotBlock
-from .malicious_modifications.parameter_utils import _make_average_layer, _make_linear_biases
-from .malicious_modifications.parameter_utils import _eliminate_shortcut_weight, _set_bias, _set_layer, rgetattr, _set_pathmod_layer
-
-=======
-from .malicious_modifications import ImprintBlock, DifferentialBlock, RecoveryOptimizer, SparseImprintBlock
+from .malicious_modifications import ImprintBlock, DifferentialBlock, RecoveryOptimizer, SparseImprintBlock, OneShotBlock
 from .malicious_modifications.parameter_utils import introspect_model, replace_module_by_instance
->>>>>>> fbe82ef0
 class HonestServer():
     """Implement an honest server protocol."""
 
@@ -111,36 +104,6 @@
         """This server is not honest :>"""
 
         modified_model = self.model
-<<<<<<< HEAD
-        for key, val in self.cfg_server.model_modification.items():
-            if key == 'ImprintBlock':
-                input_dim = self.cfg_data.shape[0] * self.cfg_data.shape[1] * self.cfg_data.shape[2]
-                block = ImprintBlock(input_dim, num_bins=val['num_bins'], alpha=val['alpha'])
-                modified_model = torch.nn.Sequential(torch.nn.Flatten(),
-                                                     block,
-                                                     torch.nn.Unflatten(
-                                                         dim=1, unflattened_size=tuple(self.cfg_data.shape)),
-                                                     modified_model)
-                self.secrets['ImprintBlock'] = dict(weight_idx=0, bias_idx=1)  # block position
-            elif key == 'DifferentialBlock':
-                input_dim = self.cfg_data.shape[0] * self.cfg_data.shape[1] * self.cfg_data.shape[2]
-                block = DifferentialBlock(input_dim, num_bins=val['num_bins'], alpha=None)
-                modified_model = torch.nn.Sequential(torch.nn.Flatten(),
-                                                     block,
-                                                     torch.nn.Unflatten(
-                                                         dim=1, unflattened_size=tuple(self.cfg_data.shape)),
-                                                     modified_model)
-                self.secrets['DifferentialBlock'] = dict(weight_idx=0, bias_idx=1)  # block position
-            elif key == 'OneShotBlock':
-                input_dim = self.cfg_data.shape[0] * self.cfg_data.shape[1] * self.cfg_data.shape[2]
-                block = OneShotBlock(input_dim, num_bins=val['num_bins'], alpha=val['alpha'])
-                modified_model = torch.nn.Sequential(torch.nn.Flatten(),
-                                                     block,
-                                                     torch.nn.Unflatten(
-                                                         dim=1, unflattened_size=tuple(self.cfg_data.shape)),
-                                                     modified_model)
-                self.secrets['ImprintBlock'] = dict(weight_idx=0, bias_idx=1)  # block position
-=======
         if self.cfg_server.model_modification.type == 'ImprintBlock':
             block_fn = ImprintBlock
         elif self.cfg_server.model_modification.type == 'SparseImprintBlock':
@@ -157,7 +120,6 @@
 
         if self.cfg_server.model_modification.position is not None:
             self._linearize_up_to_imprint(modified_model, ImprintBlock)  # Linearize full model for SparseImprint
->>>>>>> fbe82ef0
         self.model = modified_model
         return self.model
 
